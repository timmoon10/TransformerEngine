# Copyright (c) 2022-2024, NVIDIA CORPORATION & AFFILIATES. All rights reserved.
#
# See LICENSE for license information.

import math
import os
<<<<<<< HEAD
import sys
from typing import Dict, List, Optional
=======
from typing import List, Optional
>>>>>>> 1442b47e
import pytest
import copy

import torch
import torch.nn as nn
from torch.nn import Parameter

from transformer_engine.pytorch.fp8 import fp8_autocast, FP8GlobalStateManager, fp8_model_init
from transformer_engine.pytorch.utils import (
    init_method_normal,
    scaled_init_method_normal,
    attention_mask_func,
    is_bf16_compatible,
)
from transformer_engine.pytorch import (
    DotProductAttention, LayerNormLinear, LayerNormMLP, Linear,
    MultiheadAttention, RMSNorm, TransformerLayer, LayerNorm, InferenceParams
)
from transformer_engine.pytorch.distributed import checkpoint as te_checkpoint


# Only run FP8 tests on H100.
fp8_available, reason_for_no_fp8 = FP8GlobalStateManager.is_fp8_available()


seed = 1234
torch.manual_seed(seed)
torch.cuda.manual_seed(seed)
# Record initial RNG state from script run.
_cpu_rng_state = torch.get_rng_state()
_cuda_rng_state = torch.cuda.get_rng_state()


class ModelConfig:
    def __init__(self, hidden_size, eps, num_attention_heads, embed, num_layers, seq_len):
        self.hidden_size = hidden_size
        self.eps = eps
        self.num_attention_heads = num_attention_heads
        self.embed = embed
        self.num_layers = num_layers
        self.seq_len = seq_len


model_configs = {
    "126m": ModelConfig(768, 1e-5, 12, 64, 12, 2048),
}

model_configs_inference = {
    # hidden_size, eps, num_attention_heads, embed, num_layers, seq_len
    "126m": ModelConfig(768, 1e-5, 12, 64, 12, 16),
}
backends_inference = ["FlashAttention", "UnfusedAttention"]
module_inference = ["TransformerLayer", "MultiheadAttention"]
input_formats_inference = ["sbhd", "bshd"]

param_types = [torch.float32, torch.float16]
if is_bf16_compatible():  # bf16 requires sm_80 or higher
    param_types.append(torch.bfloat16)

batch_sizes = [1, 2]

all_boolean = [True, False]

all_activations = ["gelu", "relu", "reglu", "geglu", "swiglu", "qgelu"]

all_normalizations = ["LayerNorm", "RMSNorm"]

mask_types = ["causal", "no_mask"]


def get_causal_attn_mask(sq: int) -> torch.Tensor:
    return torch.triu(torch.ones(sq, sq, device="cuda"), diagonal=1).bool()


def dtype_tols(dtype: torch.dtype) -> Dict[str, float]:
    """Estimated numerical error for a datatype

    Based on tolerances for torch.testing.assert_close.

    """
    if dtype == torch.float32:
        return dict(rtol=1.3e-6, atol=1e-5)
    if dtype == torch.float16:
        return dict(rtol=1e-3, atol=1e-5)
    if dtype == torch.bfloat16:
        return dict(rtol=1.6e-2, atol=1e-5)
    raise ValueError(f"Unsuppored dtype ({dtype})")


def assert_allclose(
    l1: List[torch.Tensor],
    l2: List[torch.Tensor],
    atol: float,
) -> bool:
    """Ensures two lists are equal."""
    assert len(l1) == len(l2), "Unequal number of outputs."
    for i, (t1, t2) in enumerate(zip(l1, l2)):
        result = torch.allclose(t1, t2, atol=atol)
        if not result:
            diff = torch.abs(t1 - t2).flatten()
            m = torch.argmax(diff)
            msg = (f"Outputs not close enough in tensor at idx={i}. "
                   f"Location of the maximum difference: {m.item()} "
                   f"with {t1.flatten()[m].item()} vs {t2.flatten()[m].item()} "
                   f"(diff {diff[m].item()})."
            )
            raise AssertionError(msg)


def reset_rng_states() -> None:
    """revert back to initial RNG state."""
    torch.set_rng_state(_cpu_rng_state)
    torch.cuda.set_rng_state(_cuda_rng_state)


@pytest.fixture(autouse=True)
def reset_global_fp8_state():
    yield
    FP8GlobalStateManager.reset()


class TorchScaledMaskedSoftmax(nn.Module):
    def __init__(self) -> None:
        super().__init__()

    def forward(
        self, inp: torch.Tensor, mask: torch.Tensor, scale: Optional[float] = None
    ) -> torch.Tensor:
        dtype = inp.dtype
        inp = inp.float()

        if scale is not None:
            inp = inp * scale
        mask_output = attention_mask_func(inp, mask) if mask is not None else inp

        probs = torch.nn.Softmax(dim=-1)(mask_output)
        probs = probs.to(dtype)
        return probs


class TorchDotProductAttention(torch.nn.Module):
    def __init__(
        self,
        kv_channels: int,
        attention_dropout: float = 0.0,
    ) -> None:
        super().__init__()

        self.norm_factor = math.sqrt(kv_channels)
        self.scale_mask_softmax = TorchScaledMaskedSoftmax()
        self.attention_dropout = torch.nn.Dropout(attention_dropout)

    def forward(
        self,
        query_layer: torch.Tensor,
        key_layer: torch.Tensor,
        value_layer: torch.Tensor,
        attention_mask: Optional[torch.Tensor] = None,
    ) -> torch.Tensor:
        batch_size, seqlen = query_layer.shape[1], query_layer.shape[0]

        # [b, np, sq, sk]
        output_size = (
            query_layer.size(1),
            query_layer.size(2),
            query_layer.size(0),
            key_layer.size(0),
        )

        # [sq, b, np, hn] -> [sq, b * np, hn]
        query_layer = query_layer.reshape(
            output_size[2], output_size[0] * output_size[1], -1
        )
        # [sk, b, np, hn] -> [sk, b * np, hn]
        key_layer = key_layer.reshape(output_size[3], output_size[0] * output_size[1], -1)

        # preallocting result tensor: [b * np, sq, sk]
        matmul_result = torch.empty(
            output_size[0] * output_size[1],
            output_size[2],
            output_size[3],
            dtype=query_layer.dtype,
            device=torch.cuda.current_device(),
        )

        # Raw attention scores. [b * np, sq, sk]
        matmul_result = torch.baddbmm(
            matmul_result,
            query_layer.transpose(0, 1),  # [b * np, sq, hn]
            key_layer.transpose(0, 1).transpose(1, 2),  # [b * np, hn, sk]
            beta=0.0,
            alpha=(1.0 / self.norm_factor),
        )

        # change view to [b, np, sq, sk]
        attention_scores = matmul_result.view(*output_size)

        # attention scores and attention mask [b, np, sq, sk]
        attention_probs = self.scale_mask_softmax(attention_scores, attention_mask)
        attention_probs = self.attention_dropout(attention_probs)

        # value_layer -> context layer.
        # [sk, b, np, hn] --> [b, np, sq, hn]
        output_size = (
            value_layer.size(1),
            value_layer.size(2),
            query_layer.size(0),
            value_layer.size(3),
        )

        # change view [sk, b * np, hn]
        value_layer = value_layer.reshape(
            value_layer.size(0), output_size[0] * output_size[1], -1
        )

        # change view [b * np, sq, sk]
        attention_probs = attention_probs.view(
            output_size[0] * output_size[1], output_size[2], -1
        )

        # matmul: [b * np, sq, hn]
        context_layer = torch.bmm(attention_probs, value_layer.transpose(0, 1))

        # change view [b, np, sq, hn]
        context_layer = context_layer.view(*output_size)

        # [b, np, sq, hn] --> [sq, b, np, hn]
        context_layer = context_layer.permute(2, 0, 1, 3).contiguous()

        # [sq, b, np, hn] --> [sq, b, hp]
        context_layer = context_layer.view(seqlen, batch_size, -1)

        return context_layer


class TorchLayerNorm(nn.Module):
    def __init__(self, in_features: int,
                 eps: float,
                 zero_centered_gamma: bool):
        super().__init__()
        self.eps = eps
        self.in_features = in_features
        self.zero_centered_gamma = zero_centered_gamma

        initial_value = torch.ones(in_features) if zero_centered_gamma else torch.zeros(in_features)
        self.weight = nn.Parameter(initial_value)
        self.bias = nn.Parameter(torch.zeros(in_features))
        self.register_parameter("weight", self.weight)
        self.register_parameter("bias", self.bias)

    def forward(self, x: torch.Tensor) -> torch.Tensor:
        w = self.weight if not self.zero_centered_gamma else 1 + self.weight
        w = w.to(torch.float32)
        b = self.bias.to(torch.float32)
        inp = x.to(torch.float32)
        out = torch.nn.functional.layer_norm(inp, (self.in_features,), weight=w,
                                             bias=b, eps=self.eps)
        return out.to(x.dtype)

# Adapted from https://github.com/bzhangGo/rmsnorm/blob/c6691f20ec0af4128c8159c903071f7575404295/rmsnorm_torch.py
class TorchRMSNorm(nn.Module):
    def __init__(self, in_features, zero_centered_gamma, eps=1e-5):
        super().__init__()

        self.eps = eps
        self.in_features = in_features
        self.zero_centered_gamma = zero_centered_gamma

        initial_value = torch.ones(in_features) if zero_centered_gamma else torch.zeros(in_features)
        self.weight = nn.Parameter(initial_value)
        self.register_parameter("weight", self.weight)

    def forward(self, x):
        norm_x2 = torch.sum(x.float()**2, dim=-1, keepdim=True)
        d_x = self.in_features

        rms_x2 = norm_x2 / d_x + self.eps
        r_rms_x = rms_x2 ** (-1. / 2)
        x_normed = x * r_rms_x

        w = self.weight.float()
        if self.zero_centered_gamma:
            w = 1 + w
        return (w * x_normed).to(x.dtype)


class TorchLayerNormLinear(nn.Module):
    def __init__(self, in_features: int, out_features: int,
                 eps: float, bias: bool = True,
                 normalization: str = "LayerNorm",
                 zero_centered_gamma: bool = False):
        super().__init__()
        if normalization == "LayerNorm":
            self.layernorm = TorchLayerNorm(in_features, eps=eps,
                                            zero_centered_gamma=zero_centered_gamma)
        elif normalization == "RMSNorm":
            self.layernorm = TorchRMSNorm(in_features, eps=eps,
                                          zero_centered_gamma=zero_centered_gamma)
        else:
            raise RuntimeError("Unsupported normalization")

        self.linear = nn.Linear(in_features, out_features)

    def forward(self, x: torch.Tensor) -> torch.Tensor:
        return self.linear(self.layernorm(x))


class TorchMHA(nn.Module):
    def __init__(self, hidden_size: int, num_attention_heads: int):
        super().__init__()
        self.mhsa = nn.MultiheadAttention(
            embed_dim=hidden_size,
            num_heads=num_attention_heads,
            dropout=0.1,
            bias=True,
            batch_first=False,
        )

    def forward(self, x, attention_mask=None):
        output = self.mhsa(x, x, x, attn_mask=attention_mask, need_weights=False)
        if isinstance(output, tuple):
            output = output[0]
        return output

class TorchQuickGELU(nn.Module):
    def forward(self, input: torch.Tensor) -> torch.Tensor:
        return input * torch.sigmoid(1.702 * input)

_supported_act = {'geglu'  : nn.GELU(approximate="tanh"),
                  'gelu'  : nn.GELU(approximate="tanh"),
                  'reglu'  : nn.ReLU(),
                  'relu'  : nn.ReLU(),
                  'swiglu' : nn.SiLU(),
                  'qgelu'  : TorchQuickGELU()}


class TorchGLU(nn.Module):
    def __init__(self, activation: str):
        super().__init__()
        self.act = _supported_act[activation]

    def forward(self, x):
        shape = x.size(-1)
        a = x[..., :shape // 2]
        b = x[..., (shape // 2):]
        a = self.act(a)
        return a * b


class TorchLayerNormMLP(nn.Module):
    def __init__(self, hidden_size: int, ffn_hidden_size: int,
                 eps: float = 1e-5, activation = 'gelu',
                 normalization: str = "LayerNorm"):
        super().__init__()
        if normalization == "LayerNorm":
            self.ln = TorchLayerNorm(hidden_size, eps=eps,
                                     zero_centered_gamma=False)
        elif normalization == "RMSNorm":
            self.ln = TorchRMSNorm(hidden_size, eps=eps,
                                   zero_centered_gamma=False)
        else:
            raise RuntimeError("Unsupported normalization")
        if 'glu' in activation:
            fc1_output_features = 2 * ffn_hidden_size
            self.gelu = TorchGLU(activation)
        else:
            fc1_output_features = ffn_hidden_size
            self.gelu = _supported_act[activation]

        self.fc1 = nn.Linear(hidden_size, fc1_output_features)
        self.fc2 = nn.Linear(ffn_hidden_size, hidden_size)

    def forward(self, x):
        return self.fc2(self.gelu(self.fc1(self.ln(x))))


class TorchGPT(nn.Module):
    def __init__(self, hidden_size: int, eps: float, num_attention_heads: int, parallel_attention_mlp: bool):
        super().__init__()
        self.ln = nn.LayerNorm(hidden_size, eps=eps)
        self.causal_attn = TorchMHA(hidden_size, num_attention_heads)
        self.ln_mlp = TorchLayerNormMLP(hidden_size, 4 * hidden_size, eps)
        self.parallel_attention_mlp = parallel_attention_mlp

    def forward(
        self,
        x: torch.Tensor,
        attention_mask: Optional[torch.Tensor] = None,
    ) -> torch.Tensor:
        a = self.ln(x)
        b = self.causal_attn(a, attention_mask)
        if self.parallel_attention_mlp:
            n = self.ln_mlp(x)
            x = x + nn.functional.dropout(b + n, p=0.1, training=self.training)
        else:
            x = x + nn.functional.dropout(b, p=0.1, training=self.training)
            n = self.ln_mlp(x)
            x = x + nn.functional.dropout(n, p=0.1, training=self.training)
        return x



def _test_e2e_selective_recompute(bs, dtype, config, fp8, fp8_model_params=False, recompute=False):
    reset_rng_states()
    FP8GlobalStateManager.reset()

    sigma = 0.023
    init_method = init_method_normal(sigma)
    output_layer_init_method = scaled_init_method_normal(sigma, config.num_layers)

    with fp8_model_init(enabled=fp8 and fp8_model_params):
        block = (
            TransformerLayer(
                config.hidden_size,
                4 * config.hidden_size,
                config.num_attention_heads,
                layernorm_epsilon=config.eps,
                init_method=init_method,
                output_layer_init_method=output_layer_init_method,
                hidden_dropout=0.1,
                attention_dropout=0.1,
                kv_channels=config.embed,
                apply_residual_connection_post_layernorm=False,
                output_layernorm=False,
                params_dtype=dtype,
                fuse_qkv_params=True,
                device="cuda",
            )
        )

    te_inp_hidden_states = torch.randn(
        (config.seq_len, bs, config.hidden_size),
        dtype=dtype,
        device="cuda",
        requires_grad=True,
    )
    te_inp_hidden_states.retain_grad()
    te_inp_attn_mask = get_causal_attn_mask(config.seq_len)

    with fp8_autocast(enabled=fp8):
        te_out = block(
            te_inp_hidden_states,
            attention_mask=te_inp_attn_mask,
            checkpoint_core_attention=recompute,
        )
    loss = te_out.sum()
    loss.backward()
    torch.cuda.synchronize()

    outputs = [te_out, te_inp_hidden_states.grad]
    for p in block.parameters():
        if p.requires_grad:
            outputs.append(p.grad)
    return outputs


@pytest.mark.parametrize("dtype", param_types)
@pytest.mark.parametrize("bs", batch_sizes)
@pytest.mark.parametrize("model", model_configs.keys())
@pytest.mark.parametrize("fp8", all_boolean)
@pytest.mark.parametrize("fp8_model_params", all_boolean)
def test_gpt_selective_activation_recompute(dtype, bs, model, fp8, fp8_model_params):
    if fp8 and not fp8_available:
        pytest.skip(reason_for_no_fp8)

    config = model_configs[model]

    outputs = _test_e2e_selective_recompute(bs, dtype, config, fp8, fp8_model_params, recompute=False)
    outputs_recompute = _test_e2e_selective_recompute(bs, dtype, config, fp8, fp8_model_params, recompute=True)

    # Check that results match
    tols = dtype_tols(dtype)
    if dtype in (torch.float16, torch.bfloat16):
        tols["atol"] = 1e-4
    if fp8 or fp8_model_params:
        tols.update(dict(rtol=0.125, atol=0.0675))
    for i, (ref, test) in enumerate(zip(outputs, outputs_recompute)):
        torch.testing.assert_close(
            test,
            ref,
            msg=f"Mismatch in tensor {i}",
            **tols,
        )


def _test_e2e_full_recompute(
    bs, dtype, config, fp8,
    fp8_model_params=False,
    recompute=False,
    use_reentrant=True
):
    reset_rng_states()
    FP8GlobalStateManager.reset()

    sigma = 0.023
    init_method = init_method_normal(sigma)
    output_layer_init_method = scaled_init_method_normal(sigma, config.num_layers)

    with fp8_model_init(enabled=fp8 and fp8_model_params):
        block = TransformerLayer(
            config.hidden_size,
            4 * config.hidden_size,
            config.num_attention_heads,
            layernorm_epsilon=config.eps,
            init_method=init_method,
            output_layer_init_method=output_layer_init_method,
            hidden_dropout=0.1,
            attention_dropout=0.1,
            kv_channels=config.embed,
            apply_residual_connection_post_layernorm=False,
            output_layernorm=False,
            params_dtype=dtype,
            fuse_qkv_params=True,
            device="cuda",
        )

    te_inp_hidden_states = torch.randn(
        (config.seq_len, bs, config.hidden_size),
        dtype=dtype,
        device="cuda",
        requires_grad=use_reentrant,
    )
    if use_reentrant:
        te_inp_hidden_states.retain_grad()
    te_inp_attn_mask = get_causal_attn_mask(config.seq_len)

    with fp8_autocast(enabled=fp8):
        if recompute:
            te_out = te_checkpoint(
                block,
                te_inp_hidden_states,
                attention_mask=te_inp_attn_mask,
                checkpoint_core_attention=False,
                distribute_saved_activations=False,
                tp_group=None,
                use_reentrant=use_reentrant,
            )
        else:
            te_out = block(
                te_inp_hidden_states,
                attention_mask=te_inp_attn_mask,
                checkpoint_core_attention=False,
            )
    loss = te_out.sum()
    loss.backward()
    torch.cuda.synchronize()

    outputs = [te_out]
    names = ["output"]
    if use_reentrant:
        outputs.append(te_inp_hidden_states.grad)
        names.append("input")
    for name, p in block.named_parameters():
        if p.requires_grad:
            outputs.append(p.grad)
            names.append(name)

    return outputs, names


@pytest.mark.parametrize("dtype", param_types)
@pytest.mark.parametrize("bs", batch_sizes)
@pytest.mark.parametrize("model", model_configs.keys())
@pytest.mark.parametrize("fp8", all_boolean)
@pytest.mark.parametrize("fp8_model_params", all_boolean)
@pytest.mark.parametrize("use_reentrant", all_boolean)
def test_gpt_full_activation_recompute(dtype, bs, model, fp8, fp8_model_params, use_reentrant):
    if fp8 and not fp8_available:
        pytest.skip(reason_for_no_fp8)

    config = model_configs[model]

    if not use_reentrant:
        # Non-reentrant checkpoint becomes non-deterministic with bias+GELU fusion
        os.environ["NVTE_BIAS_GELU_NVFUSION"] = "0"

    outputs, names = _test_e2e_full_recompute(bs, dtype, config, fp8, fp8_model_params,
                                              recompute=False, use_reentrant=use_reentrant)
    outputs_recompute, _ = _test_e2e_full_recompute(bs, dtype, config, fp8, fp8_model_params,
                                                    recompute=True, use_reentrant=use_reentrant)

    if not use_reentrant:
        # Reset bias+GELU fusion flag to avoid contaminating other tests
        del os.environ["NVTE_BIAS_GELU_NVFUSION"]

    # Check that results match
    tols = dtype_tols(dtype)
    if dtype in (torch.float16, torch.bfloat16):
        tols["atol"] = 1e-3
    if fp8 or fp8_model_params:
        tols.update(dict(rtol=0.125, atol=0.0675))
    for i, (ref, test) in enumerate(zip(outputs, outputs_recompute)):
        torch.testing.assert_close(
            test,
            ref,
            msg=f"Mismatch in tensor {i}",
            **tols,
        )


def _test_e2e_checkpointing_get_model(config, dtype):
    sigma = 0.023
    init_method = init_method_normal(sigma)
    output_layer_init_method = scaled_init_method_normal(sigma, config.num_layers)

    return TransformerLayer(
        config.hidden_size,
        4 * config.hidden_size,
        config.num_attention_heads,
        layernorm_epsilon=config.eps,
        init_method=init_method,
        output_layer_init_method=output_layer_init_method,
        hidden_dropout=0.1,
        attention_dropout=0.1,
        kv_channels=config.embed,
        apply_residual_connection_post_layernorm=False,
        output_layernorm=False,
        params_dtype=dtype,
        device="cuda",
    )


def _test_e2e_checkpointing(bs, dtype, config, checkpoint=False, steps=10, path="checkpoint.pt"):
    reset_rng_states()

    te_inp_hidden_states = torch.randn(
        (config.seq_len, bs, config.hidden_size),
        dtype=dtype,
        device="cuda",
        requires_grad=True,
    )
    te_inp_hidden_states.retain_grad()

    block = _test_e2e_checkpointing_get_model(config, dtype)

    for _ in range(steps // 2):
        te_out = block(
            te_inp_hidden_states,
            None,
        )
        loss = te_out.sum()
        loss.backward()

    if checkpoint:
        # This process is necessary so that we can start afresh with
        # a new model while erasing all internal state to ensure that
        # loading from a checkpoint gives bitwise identical results.
        # Since gradients are being accumulated, it is important to
        # restore them post loading the checkpoint.
        torch.save(block.state_dict(), path)

        param_grads = []
        for p in block.parameters():
            if p.requires_grad:
                param_grads.append(p.grad.clone())

        global _cpu_rng_state, _cuda_rng_state
        _cpu_rng_state = torch.get_rng_state()
        _cuda_rng_state = torch.cuda.get_rng_state()

        del block
        block = _test_e2e_checkpointing_get_model(config, dtype)
        block.load_state_dict(torch.load(path))
        reset_rng_states()

        for p in block.parameters():
            if p.requires_grad:
                p.grad = param_grads.pop(0)

        assert not param_grads, "Oops!"

    for _ in range(steps // 2):
        te_out = block(
            te_inp_hidden_states,
            None,
        )
        loss = te_out.sum()
        loss.backward()

    torch.cuda.synchronize()

    if os.path.exists(path):
        os.remove(path)

    outputs = [te_out, te_inp_hidden_states.grad]
    for p in block.parameters():
        if p.requires_grad:
            outputs.append(p.grad)
    return outputs


@pytest.mark.parametrize("dtype", param_types)
@pytest.mark.parametrize("bs", batch_sizes)
@pytest.mark.parametrize("model", model_configs.keys())
def test_gpt_checkpointing(dtype, bs, model):
    config = model_configs[model]
    outputs = _test_e2e_checkpointing(bs, dtype, config, checkpoint=False)
    outputs_checkpoint = _test_e2e_checkpointing(bs, dtype, config, checkpoint=True)

    # Check that results match
    tols = dtype_tols(dtype)
    if dtype in (torch.float16, torch.bfloat16):
        tols.update(dict(rtol=2e-2, atol=2e-3))
    for i, (ref, test) in enumerate(zip(outputs, outputs_checkpoint)):
        torch.testing.assert_close(
            test,
            ref,
            msg=f"Mismatch in tensor {i}",
            **tols,
        )


def _test_e2e_gpt_accuracy(block, bs, dtype, config):
    reset_rng_states()

    inp_hidden_states = torch.randn(
        (config.seq_len, bs, config.hidden_size),
        dtype=dtype,
        device="cuda",
        requires_grad=True,
    )
    inp_hidden_states.retain_grad()
    inp_attn_mask = get_causal_attn_mask(config.seq_len)

    out = block(inp_hidden_states, attention_mask=inp_attn_mask)
    loss = out.sum()
    loss.backward()

    torch.cuda.synchronize()
    outputs = [out, inp_hidden_states.grad]
    for p in block.parameters():
        if p.requires_grad:
            outputs.append(p.grad)
    return outputs


@pytest.mark.parametrize("dtype", param_types)
@pytest.mark.parametrize("bs", batch_sizes)
@pytest.mark.parametrize("model", model_configs.keys())
@pytest.mark.parametrize("parallel_attention_mlp", all_boolean)
def test_gpt_accuracy(dtype, bs, model, parallel_attention_mlp):
    config = model_configs[model]

    te_gpt = (
        TransformerLayer(
            hidden_size=config.hidden_size,
            ffn_hidden_size=4 * config.hidden_size,
            num_attention_heads=config.num_attention_heads,
            layernorm_epsilon=config.eps,
            attention_dropout=0.1,
            hidden_dropout=0.1,
            params_dtype=dtype,
            fuse_qkv_params=True,
            qkv_weight_interleaved=False,
            parallel_attention_mlp=parallel_attention_mlp,
            device="cuda",
        )
        .eval()
    )

    torch_gpt = (
        TorchGPT(
            config.hidden_size,
            config.eps,
            config.num_attention_heads,
            parallel_attention_mlp=parallel_attention_mlp,
        )
        .to(dtype=dtype)
        .cuda()
        .eval()
    )

    # Share params
    with torch.no_grad():
        torch_gpt.ln.weight = Parameter(
            te_gpt.self_attention.layernorm_qkv.layer_norm_weight.clone()
        )
        torch_gpt.ln.bias = Parameter(te_gpt.self_attention.layernorm_qkv.layer_norm_bias.clone())
        torch_gpt.causal_attn.mhsa.in_proj_weight = Parameter(
            te_gpt.self_attention.layernorm_qkv.weight.clone()
        )
        torch_gpt.causal_attn.mhsa.in_proj_bias = Parameter(
            te_gpt.self_attention.layernorm_qkv.bias.clone()
        )
        torch_gpt.causal_attn.mhsa.out_proj.weight = Parameter(
            te_gpt.self_attention.proj.weight.clone()
        )
        torch_gpt.causal_attn.mhsa.out_proj.bias = Parameter(
            te_gpt.self_attention.proj.bias.clone()
        )
        torch_gpt.ln_mlp.ln.weight = Parameter(te_gpt.layernorm_mlp.layer_norm_weight.clone())
        torch_gpt.ln_mlp.ln.bias = Parameter(te_gpt.layernorm_mlp.layer_norm_bias.clone())
        torch_gpt.ln_mlp.fc1.weight = Parameter(te_gpt.layernorm_mlp.fc1_weight.clone())
        torch_gpt.ln_mlp.fc1.bias = Parameter(te_gpt.layernorm_mlp.fc1_bias.clone())
        torch_gpt.ln_mlp.fc2.weight = Parameter(te_gpt.layernorm_mlp.fc2_weight.clone())
        torch_gpt.ln_mlp.fc2.bias = Parameter(te_gpt.layernorm_mlp.fc2_bias.clone())

    te_outputs = _test_e2e_gpt_accuracy(te_gpt, bs, dtype, config)
    torch_outputs = _test_e2e_gpt_accuracy(torch_gpt, bs, dtype, config)

    # Check output.
    if dtype == torch.float32:
        assert_allclose(te_outputs[0], torch_outputs[0], 5e-3)
    else:
        assert_allclose(te_outputs[0], torch_outputs[0], 5e-2)


def _test_mha_accuracy(block, bs, dtype, config, mask_type, te=True):
    reset_rng_states()

    inp_hidden_states = torch.randn(
        (config.seq_len, bs, config.hidden_size),
        dtype=dtype,
        device="cuda",
        requires_grad=True,
    )
    inp_hidden_states.retain_grad()
    inp_attn_mask = get_causal_attn_mask(config.seq_len) if mask_type == "causal" else None

    forward_kwargs = {}
    if te:
        forward_kwargs["attn_mask_type"] = mask_type
    forward_kwargs["attention_mask"] = inp_attn_mask

    out = block(inp_hidden_states, **forward_kwargs)
    loss = out.sum()
    loss.backward()

    torch.cuda.synchronize()
    outputs = [out, inp_hidden_states.grad]
    for p in block.parameters():
        if p.requires_grad:
            outputs.append(p.grad)
    return outputs


@pytest.mark.parametrize("dtype", param_types)
@pytest.mark.parametrize("bs", batch_sizes)
@pytest.mark.parametrize("model", model_configs.keys())
@pytest.mark.parametrize("mask_type", mask_types)
def test_mha_accuracy(dtype, bs, model, mask_type):
    config = model_configs[model]

    te_mha = (
        MultiheadAttention(
            config.hidden_size,
            config.num_attention_heads,
            fuse_qkv_params=True,
            params_dtype=dtype,
            qkv_weight_interleaved=False,
            input_layernorm=False,
            device="cuda",
        )
        .eval()
    )

    torch_mha = (
        TorchMHA(
            config.hidden_size,
            config.num_attention_heads,
        )
        .to(dtype=dtype)
        .cuda()
        .eval()
    )

    # Share params
    with torch.no_grad():
        torch_mha.mhsa.in_proj_weight = Parameter(te_mha.qkv.weight.clone())
        torch_mha.mhsa.in_proj_bias = Parameter(te_mha.qkv.bias.clone())
        torch_mha.mhsa.out_proj.weight = Parameter(te_mha.proj.weight.clone())
        torch_mha.mhsa.out_proj.bias = Parameter(te_mha.proj.bias.clone())

    te_outputs = _test_mha_accuracy(te_mha, bs, dtype, config, mask_type, te=True)
    torch_outputs = _test_mha_accuracy(torch_mha, bs, dtype, config, mask_type, te=False)

    # Check output.
    if dtype == torch.float32:
        assert_allclose(te_outputs[0], torch_outputs[0], 5e-3)
    else:
        assert_allclose(te_outputs[0], torch_outputs[0], 5e-2)


def _test_granular_accuracy(block, bs, dtype, config):
    reset_rng_states()

    inp_hidden_states = torch.randn(
        (config.seq_len, bs, config.hidden_size),
        dtype=dtype,
        device="cuda",
        requires_grad=True,
    )
    inp_hidden_states.retain_grad()

    out = block(inp_hidden_states)
    loss = out.sum()
    loss.backward()

    torch.cuda.synchronize()
    outputs = [out, inp_hidden_states.grad]
    for p in block.parameters():
        if p.requires_grad:
            outputs.append(p.grad)
    return outputs


def _test_dpa_accuracy(block, bs, dtype, config):
    reset_rng_states()

    mask = torch.triu(torch.ones(config.seq_len, config.seq_len, dtype=torch.bool, device="cuda"), diagonal=1)
    query, key, value = [
        torch.randn(
            (config.seq_len, bs, config.num_attention_heads, config.embed),
            dtype=dtype,
            device="cuda",
            requires_grad=True,
        )
        for _ in range(3)
    ]

    query.retain_grad()
    key.retain_grad()
    value.retain_grad()

    out = block(query, key, value, attention_mask=mask)
    loss = out.sum()
    loss.backward()

    torch.cuda.synchronize()

    return [out, query.grad, key.grad, value.grad]


@pytest.mark.parametrize("dtype", param_types)
@pytest.mark.parametrize("bs", batch_sizes)
@pytest.mark.parametrize("model", model_configs.keys())
def test_dpa_accuracy(dtype, bs, model):
    config = model_configs[model]

    te_dpa = (
        DotProductAttention(
            config.num_attention_heads,
            config.embed,
            attention_dropout=0.0, # disable dropout, FU uses rng differently
        )
        .to(dtype=dtype)
        .cuda()
    )

    torch_dpa = (
        TorchDotProductAttention(
            config.embed,
            0.0, # dropout
        )
        .to(dtype=dtype)
        .cuda()
    )

    te_outputs = _test_dpa_accuracy(te_dpa, bs, dtype, config)
    torch_outputs = _test_dpa_accuracy(torch_dpa, bs, dtype, config)

    # Check output.
    if dtype == torch.float32:
        assert_allclose(te_outputs[0], torch_outputs[0], 5e-3)
    else:
        assert_allclose(te_outputs[0], torch_outputs[0], 5e-2)


@pytest.mark.parametrize("dtype", param_types)
@pytest.mark.parametrize("bs", batch_sizes)
@pytest.mark.parametrize("model", model_configs.keys())
def test_linear_accuracy(dtype, bs, model):
    config = model_configs[model]

    te_linear = (
        Linear(
            config.hidden_size,
            4 * config.hidden_size,
            bias=True,
            params_dtype=dtype,
            device="cuda",
        )
        .eval()
    )

    torch_linear = (
        torch.nn.Linear(
            config.hidden_size,
            4 * config.hidden_size,
            bias=True,
            device="cuda",
            dtype=dtype,
        )
        .eval()
    )

    # Share params
    with torch.no_grad():
        torch_linear.weight = Parameter(te_linear.weight.clone())
        torch_linear.bias = Parameter(te_linear.bias.clone())

    te_outputs = _test_granular_accuracy(te_linear, bs, dtype, config)
    torch_outputs = _test_granular_accuracy(torch_linear, bs, dtype, config)

    # Check output.
    if dtype == torch.float32:
        assert_allclose(te_outputs[0], torch_outputs[0], 5e-3)
    else:
        assert_allclose(te_outputs[0], torch_outputs[0], 5e-2)


@pytest.mark.parametrize("dtype", param_types)
@pytest.mark.parametrize("bs", batch_sizes)
@pytest.mark.parametrize("model", model_configs.keys())
@pytest.mark.parametrize("eps", [1e-1, 1e-3, 1e-5, 1e-7])
@pytest.mark.parametrize("zero_centered_gamma", all_boolean)
def test_rmsnorm_accuracy(dtype, bs, model, eps, zero_centered_gamma):
    config = model_configs[model]

    te_rmsnorm = (
        RMSNorm(
            config.hidden_size,
            eps=eps,
            params_dtype=dtype,
            zero_centered_gamma=zero_centered_gamma,
            device="cuda",
        )
        .eval()
    )

    torch_rmsnorm = (
        TorchRMSNorm(
            config.hidden_size,
            eps=eps,
            zero_centered_gamma=zero_centered_gamma
        )
        .to(dtype=dtype)
        .cuda()
        .eval()
    )

    # Share params
    with torch.no_grad():
        torch_rmsnorm.weight = Parameter(te_rmsnorm.weight.clone())

    te_outputs = _test_granular_accuracy(te_rmsnorm, bs, dtype, config)
    torch_outputs = _test_granular_accuracy(torch_rmsnorm, bs, dtype, config)

    # Check output.
    atol = {torch.float32 : 1e-7,
            torch.half    : 2e-3,
            torch.bfloat16: 2e-2,
    }
    assert_allclose(te_outputs[0], torch_outputs[0], atol[dtype])

@pytest.mark.parametrize("dtype", param_types)
@pytest.mark.parametrize("bs", batch_sizes)
@pytest.mark.parametrize("model", model_configs.keys())
@pytest.mark.parametrize("eps", [1e-1, 1e-3, 1e-5, 1e-7])
@pytest.mark.parametrize("zero_centered_gamma", all_boolean)
def test_layernorm_accuracy(dtype, bs, model, eps, zero_centered_gamma):
    config = model_configs[model]

    te_layernorm = (
        LayerNorm(
            config.hidden_size,
            eps=eps,
            params_dtype=dtype,
            zero_centered_gamma=zero_centered_gamma,
            device="cuda",
        )
        .eval()
    )

    torch_layernorm = (
        TorchLayerNorm(
            config.hidden_size,
            eps=eps,
            zero_centered_gamma=zero_centered_gamma
        )
        .to(dtype=dtype)
        .cuda()
        .eval()
    )

    # Share params
    with torch.no_grad():
        torch_layernorm.weight = Parameter(te_layernorm.weight.clone())
        torch_layernorm.bias = Parameter(te_layernorm.bias.clone())

    te_outputs = _test_granular_accuracy(te_layernorm, bs, dtype, config)
    torch_outputs = _test_granular_accuracy(torch_layernorm, bs, dtype, config)

    # Check output.
    atol = {torch.float32 : 1e-7,
            torch.half    : 2e-3,
            torch.bfloat16: 2e-2,
    }
    assert_allclose(te_outputs[0], torch_outputs[0], atol[dtype])


@pytest.mark.parametrize("dtype", param_types)
@pytest.mark.parametrize("bs", batch_sizes)
@pytest.mark.parametrize("model", model_configs.keys())
@pytest.mark.parametrize("normalization", all_normalizations)
@pytest.mark.parametrize("zero_centered_gamma", all_boolean)
def test_layernorm_linear_accuracy(dtype, bs, model, normalization, zero_centered_gamma):
    config = model_configs[model]

    te_ln_linear = (
        LayerNormLinear(
            config.hidden_size,
            4 * config.hidden_size,
            config.eps,
            bias=True,
            normalization=normalization,
            params_dtype=dtype,
            zero_centered_gamma=zero_centered_gamma,
            device="cuda",
        )
        .eval()
    )

    torch_ln_linear = (
        TorchLayerNormLinear(
            config.hidden_size,
            4 * config.hidden_size,
            config.eps,
            bias=True,
            normalization=normalization,
            zero_centered_gamma=zero_centered_gamma,
        )
        .to(dtype=dtype)
        .cuda()
        .eval()
    )

    # Share params
    with torch.no_grad():
        torch_ln_linear.layernorm.weight = Parameter(te_ln_linear.layer_norm_weight.clone())
        if normalization != "RMSNorm":
            torch_ln_linear.layernorm.bias = Parameter(te_ln_linear.layer_norm_bias.clone())
        torch_ln_linear.linear.weight = Parameter(te_ln_linear.weight.clone())
        torch_ln_linear.linear.bias = Parameter(te_ln_linear.bias.clone())

    te_outputs = _test_granular_accuracy(te_ln_linear, bs, dtype, config)
    torch_outputs = _test_granular_accuracy(torch_ln_linear, bs, dtype, config)

    # Check output.
    atol = {torch.float32 : 2.5e-4,
            torch.half    : 2e-3,
            torch.bfloat16: 2e-2,
    }
    assert_allclose(te_outputs[0], torch_outputs[0], atol[dtype])


@pytest.mark.parametrize("dtype", param_types)
@pytest.mark.parametrize("bs", batch_sizes)
@pytest.mark.parametrize("model", model_configs.keys())
@pytest.mark.parametrize("activation", all_activations)
@pytest.mark.parametrize("normalization", all_normalizations)
def test_layernorm_mlp_accuracy(dtype, bs, model, activation, normalization):
    config = model_configs[model]

    te_ln_mlp = (
        LayerNormMLP(
            config.hidden_size,
            4 * config.hidden_size,
            activation=activation,
            normalization=normalization,
            params_dtype=dtype,
            device="cuda",
        )
        .eval()
    )

    torch_ln_mlp = (
        TorchLayerNormMLP(
            config.hidden_size,
            4 * config.hidden_size,
            activation=activation,
            normalization=normalization,
        )
        .to(dtype=dtype)
        .cuda()
        .eval()
    )

    # Share params
    with torch.no_grad():
        torch_ln_mlp.ln.weight = Parameter(te_ln_mlp.layer_norm_weight.clone())
        if normalization != "RMSNorm":
            torch_ln_mlp.ln.bias = Parameter(te_ln_mlp.layer_norm_bias.clone())
        torch_ln_mlp.fc1.weight = Parameter(te_ln_mlp.fc1_weight.clone())
        torch_ln_mlp.fc1.bias = Parameter(te_ln_mlp.fc1_bias.clone())
        torch_ln_mlp.fc2.weight = Parameter(te_ln_mlp.fc2_weight.clone())
        torch_ln_mlp.fc2.bias = Parameter(te_ln_mlp.fc2_bias.clone())

    te_outputs = _test_granular_accuracy(te_ln_mlp, bs, dtype, config)
    torch_outputs = _test_granular_accuracy(torch_ln_mlp, bs, dtype, config)

    # Check output.
    if dtype == torch.float32:
        assert_allclose(te_outputs[0], torch_outputs[0], 5e-3)
    else:
        assert_allclose(te_outputs[0], torch_outputs[0], 5e-2)


def _test_gpt_e2e_cuda_graph(block, bs, dtype, config, graph):
    reset_rng_states()

    # Initialize loss function and optimizer.
    loss_fn = torch.nn.MSELoss()
    optimizer = torch.optim.SGD(block.parameters(), lr=0.1)

    # Placeholders used for graph capture.
    static_input = torch.randn(config.seq_len, bs, config.hidden_size, device='cuda', dtype=dtype, requires_grad=True)
    static_target = torch.randn(config.seq_len, bs, config.hidden_size, device='cuda', dtype=dtype)

    real_input = torch.rand_like(static_input)
    real_target = torch.rand_like(static_target)

    # Basic training loop.
    def train_step():
        optimizer.zero_grad(set_to_none=False)
        out = block(static_input)
        loss = loss_fn(out, static_target)
        loss.backward()
        optimizer.step()
        return out

    # Warmup steps in a separate stream.
    s = torch.cuda.Stream()
    s.wait_stream(torch.cuda.current_stream())
    with torch.cuda.stream(s):
        for _ in range(3):
            train_step()
    torch.cuda.current_stream().wait_stream(s)

    # Capture graph.
    g = None
    static_output = None
    if graph:
        g = torch.cuda.CUDAGraph()
        with torch.cuda.graph(g):
            static_output = train_step()

    # Run with new data.
    with torch.no_grad():
        static_input.copy_(real_input)
        static_target.copy_(real_target)
    if graph:
        g.replay()
    else:
        static_output = train_step()

    grads = [static_input.grad]
    for p in block.parameters():
        if p.requires_grad:
            grads.append(p.grad)

    with torch.no_grad():
        output = static_output.clone()
    return output, grads


@pytest.mark.parametrize("dtype", param_types)
@pytest.mark.parametrize("bs", batch_sizes)
@pytest.mark.parametrize("model", model_configs.keys())
def test_gpt_cuda_graph(dtype, bs, model):
    config = model_configs[model]

    sigma = 0.023
    init_method = init_method_normal(sigma)
    output_layer_init_method = scaled_init_method_normal(sigma, config.num_layers)

    block = (
        TransformerLayer(
            config.hidden_size,
            4 * config.hidden_size,
            config.num_attention_heads,
            layernorm_epsilon=config.eps,
            init_method=init_method,
            output_layer_init_method=output_layer_init_method,
            hidden_dropout=0.1,
            attention_dropout=0.1,
            kv_channels=config.embed,
            params_dtype=dtype,
            apply_residual_connection_post_layernorm=False,
            output_layernorm=False,
            device="cuda",
        )
    )
    graphed_block = copy.deepcopy(block)

    out, grads = _test_gpt_e2e_cuda_graph(block, bs, dtype, config, False)
    graphed_out, graphed_grads = _test_gpt_e2e_cuda_graph(graphed_block, bs, dtype, config, True)
    params = list(block.parameters())
    graphed_params = list(graphed_block.parameters())

    # Check that results match
    assert_allclose(out, graphed_out, 1e-3)
    assert_allclose(params, graphed_params, 1e-3)
    assert_allclose(grads, graphed_grads, 1e-3)


def _test_gpt_fp8_parameters(bs, dtype, config, fp8_model_params):
    reset_rng_states()
    FP8GlobalStateManager.reset()

    sigma = 0.023
    init_method = init_method_normal(sigma)
    output_layer_init_method = scaled_init_method_normal(sigma, config.num_layers)

    with fp8_model_init(enabled=fp8_model_params):
<<<<<<< HEAD
        block = TransformerLayer(
            config.hidden_size,
            4 * config.hidden_size,
            config.num_attention_heads,
            layernorm_epsilon=config.eps,
            init_method=init_method,
            output_layer_init_method=output_layer_init_method,
            hidden_dropout=0.1,
            attention_dropout=0.1,
            kv_channels=config.embed,
            apply_residual_connection_post_layernorm=False,
            output_layernorm=False,
            get_rng_state_tracker=get_dummy_cuda_rng_tracker,
            params_dtype=dtype,
            fuse_qkv_params=True,
            device="cuda",
=======
        block = (
            TransformerLayer(
                config.hidden_size,
                4 * config.hidden_size,
                config.num_attention_heads,
                layernorm_epsilon=config.eps,
                init_method=init_method,
                output_layer_init_method=output_layer_init_method,
                hidden_dropout=0.1,
                attention_dropout=0.1,
                kv_channels=config.embed,
                apply_residual_connection_post_layernorm=False,
                output_layernorm=False,
                params_dtype=dtype,
                fuse_qkv_params=True,
            )
            .cuda()
>>>>>>> 1442b47e
        )

    te_inp_hidden_states = torch.randn(
        (config.seq_len, bs, config.hidden_size),
        dtype=dtype,
        device="cuda",
        requires_grad=True,
    )
    te_inp_hidden_states.retain_grad()
    te_inp_attn_mask = get_causal_attn_mask(config.seq_len)

    with fp8_autocast(enabled=True):
        te_out = block(te_inp_hidden_states, attention_mask=te_inp_attn_mask)
    loss = te_out.sum()
    loss.backward()
    torch.cuda.synchronize()

    outputs = [te_out, te_inp_hidden_states.grad]
    for p in block.parameters():
        if p.requires_grad:
            outputs.append(p.grad)
    return outputs


@pytest.mark.parametrize("dtype", param_types)
@pytest.mark.parametrize("bs", batch_sizes)
@pytest.mark.parametrize("model", model_configs.keys())
def test_gpt_fp8_parameters(dtype, bs, model):
    if not fp8_available:
        pytest.skip(reason_for_no_fp8)

    config = model_configs[model]

    outputs = _test_gpt_fp8_parameters(bs, dtype, config, False)
    outputs_fp8_params = _test_gpt_fp8_parameters(bs, dtype, config, True)

    # Check that results match
    tols = dict(rtol=0.125, atol=0.0675)
    for i, (ref, test) in enumerate(zip(outputs, outputs_fp8_params)):
        torch.testing.assert_close(
            test,
            ref,
            msg=f"Mismatch in tensor {i}",
            rtol=0.125,
            atol=0.0675,
        )



@pytest.mark.parametrize("dtype", param_types)
@pytest.mark.parametrize("bs", batch_sizes)
@pytest.mark.parametrize("model", model_configs.keys())
def test_transformer_layer_hidden_states_format(dtype, bs, model):
    config = model_configs[model]

    sigma = 0.023
    init_method = init_method_normal(sigma)
    output_layer_init_method = scaled_init_method_normal(sigma, config.num_layers)

    # Set `torch.manual_seed` to make sure the weights are identical to the
    # other layer. Set `*dropout` values to 0 to make sure the forward pass
    # is identical to the other layer.
    torch.manual_seed(0)
    block_sbhd = TransformerLayer(
        config.hidden_size,
        4 * config.hidden_size,
        config.num_attention_heads,
        layernorm_epsilon=config.eps,
        init_method=init_method,
        output_layer_init_method=output_layer_init_method,
        hidden_dropout=0,
        attention_dropout=0,
        kv_channels=config.embed,
        params_dtype=dtype,
        apply_residual_connection_post_layernorm=False,
        output_layernorm=False,
        device="cuda",
        attn_input_format="sbhd",
    )

    # Set `torch.manual_seed` to make sure the weights are identical to the
    # other layer. Set `*dropout` values to 0 to make sure the forward pass
    # is identical to the other layer.
    torch.manual_seed(0)
    block_bshd = TransformerLayer(
        config.hidden_size,
        4 * config.hidden_size,
        config.num_attention_heads,
        layernorm_epsilon=config.eps,
        init_method=init_method,
        output_layer_init_method=output_layer_init_method,
        hidden_dropout=0,
        attention_dropout=0,
        kv_channels=config.embed,
        params_dtype=dtype,
        apply_residual_connection_post_layernorm=False,
        output_layernorm=False,
        device="cuda",
        attn_input_format="bshd",
    )

    for (n1, p1), (n2, p2) in zip(block_bshd.named_parameters(), block_sbhd.named_parameters()):
        assert torch.all(torch.eq(p1, p2)), f"{n1}, {n2} not identical"

    x_sbhd = torch.randn(
        (config.seq_len, bs, config.hidden_size),
        dtype=dtype,
        device="cuda",
        requires_grad=True,
    )

    x_bshd = x_sbhd.transpose(0,1).contiguous()

    # To make sure forward is also identical (just in case some module decides
    # to act fancy)
    torch.manual_seed(0)
    y_sbhd = block_sbhd(x_sbhd)

    # To make sure forward is also identical (just in case some module decides
    # to act fancy)
    torch.manual_seed(0)
    y_bshd = block_bshd(x_bshd)

    # Check that results match
    torch.testing.assert_close(
        y_bshd,
        y_sbhd.transpose(0,1).contiguous(),
    )


@pytest.mark.parametrize("dtype", param_types)
@pytest.mark.parametrize("bs", batch_sizes)
@pytest.mark.parametrize("model_key", model_configs_inference.keys())
@pytest.mark.parametrize("use_RoPE", all_boolean)
@pytest.mark.parametrize("input_format", input_formats_inference)
@pytest.mark.parametrize("module", module_inference)
@pytest.mark.parametrize("backend", backends_inference)
def test_kv_cache_accuracy(dtype, bs, model_key, use_RoPE, input_format, module, backend):
    os.environ["NVTE_FLASH_ATTN"] = "0"
    os.environ["NVTE_FUSED_ATTN"] = "0"

    if backend == "FlashAttention":
        os.environ["NVTE_FLASH_ATTN"] = "1"
    elif backend == "FusedAttention":
        os.environ["NVTE_FUSED_ATTN"] = "1"

    config = model_configs_inference[model_key]

    S = config.seq_len
    B = bs
    H = config.num_attention_heads
    D = config.hidden_size
    head_size = config.embed
    layer_number = 1

    # Limits the max size of KV-cache
    B_max = B
    S_max = S + 2

    if module == "TransformerLayer":
        model = (
            TransformerLayer(
                hidden_size=D,
                ffn_hidden_size= 4 * D,
                num_attention_heads=H,
                attn_input_format=input_format,
                layer_number=layer_number,
                attention_dropout = 0.0,
                params_dtype=dtype,
                device="cuda",
            )
            .eval()
        )
    else:
        model = (
            MultiheadAttention(
                hidden_size=D,
                num_attention_heads=H,
                qkv_format=input_format,
                layer_number=layer_number,
                attention_dropout = 0.0,
                params_dtype=dtype,
            )
            .cuda()
            .eval()
        )

    inference_params = InferenceParams(max_batch_size=B_max, max_sequence_length=S_max)
    rotary_freqs = torch.randn((S_max, 1, 1, head_size), dtype=torch.float, device="cuda")

    input = torch.randn((S, B, D), dtype=dtype, device="cuda")
    if input_format == "bshd":
        input = input.transpose(0, 1).contiguous()

    incremental_output = torch.zeros_like(input)

    # Generate output for the entire sequence
    full_output = model(
        hidden_states=input,
        rotary_pos_emb=rotary_freqs if use_RoPE else None)

    # Incrementaly generate outputs using KV-cache
    for i in range(S):
        if input_format == "sbhd":
            incremental_input = input[i].view(1,B,D)
        else:
            incremental_input = input[:, i, :].view(B,1,D)

        line_output = model(
            hidden_states=incremental_input,
            inference_params=inference_params,
            rotary_pos_emb=rotary_freqs if use_RoPE else None)

        inference_params.sequence_len_offset += 1

        if input_format == "sbhd":
            incremental_output[i] = line_output.view(B,D)
        else:
            incremental_output[:, i, :] = line_output.view(B,D)

    if module == "TransformerLayer":
        atol = {
            torch.float32 : 5e-3,
            torch.half    : 5e-3,
            torch.bfloat16: 5e-2,
        }
    else:
        atol = {
            torch.float32 : 1e-3,
            torch.half    : 1e-3,
            torch.bfloat16: 1e-2,
        }

    # Check if the fully generated output matches the one generated incrementally
    assert_allclose(full_output, incremental_output, atol[dtype])<|MERGE_RESOLUTION|>--- conflicted
+++ resolved
@@ -4,12 +4,7 @@
 
 import math
 import os
-<<<<<<< HEAD
-import sys
 from typing import Dict, List, Optional
-=======
-from typing import List, Optional
->>>>>>> 1442b47e
 import pytest
 import copy
 
@@ -1325,7 +1320,6 @@
     output_layer_init_method = scaled_init_method_normal(sigma, config.num_layers)
 
     with fp8_model_init(enabled=fp8_model_params):
-<<<<<<< HEAD
         block = TransformerLayer(
             config.hidden_size,
             4 * config.hidden_size,
@@ -1338,29 +1332,9 @@
             kv_channels=config.embed,
             apply_residual_connection_post_layernorm=False,
             output_layernorm=False,
-            get_rng_state_tracker=get_dummy_cuda_rng_tracker,
             params_dtype=dtype,
             fuse_qkv_params=True,
             device="cuda",
-=======
-        block = (
-            TransformerLayer(
-                config.hidden_size,
-                4 * config.hidden_size,
-                config.num_attention_heads,
-                layernorm_epsilon=config.eps,
-                init_method=init_method,
-                output_layer_init_method=output_layer_init_method,
-                hidden_dropout=0.1,
-                attention_dropout=0.1,
-                kv_channels=config.embed,
-                apply_residual_connection_post_layernorm=False,
-                output_layernorm=False,
-                params_dtype=dtype,
-                fuse_qkv_params=True,
-            )
-            .cuda()
->>>>>>> 1442b47e
         )
 
     te_inp_hidden_states = torch.randn(
