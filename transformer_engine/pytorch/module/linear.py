--- conflicted
+++ resolved
@@ -549,11 +549,8 @@
         parameters_split: Optional[Tuple[str, ...]] = None,
         ub_split_rs: bool = False,
         ub_split_ag: bool = False,
-<<<<<<< HEAD
         primary_weights_in_fp8 = False,
-=======
         device: Union[torch.device, str] = "cuda",
->>>>>>> 7444946d
     ) -> None:
         super().__init__()
 
