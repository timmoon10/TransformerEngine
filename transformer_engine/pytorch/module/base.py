--- conflicted
+++ resolved
@@ -752,7 +752,6 @@
 
     def get_fp8_workspace(
         self,
-<<<<<<< HEAD
         *,
         tensor: Optional[torch.Tensor] = None,
         fp8_meta_forward: Optional[bool] = None,
@@ -856,10 +855,6 @@
                 out._scale_inv.copy_(fp8_meta.scale_inv[fp8_meta_index])
 
         return out
-=======
-        is_first_microbatch: Union[bool, None],
-    ) -> List[torch.Tensor]:
-        """Needs override."""
 
     def _load_from_state_dict(self, state_dict, prefix, local_metadata, strict,
                             missing_keys, unexpected_keys, error_msgs):
@@ -878,5 +873,4 @@
             if extra_state_key in state_dict:
                 self.set_extra_state(state_dict[extra_state_key])
         super()._load_from_state_dict(state_dict, prefix, local_metadata, strict,
-                            missing_keys, unexpected_keys, error_msgs)
->>>>>>> 115a27ef
+                            missing_keys, unexpected_keys, error_msgs)