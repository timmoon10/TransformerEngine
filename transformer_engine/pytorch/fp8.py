--- conflicted
+++ resolved
@@ -560,17 +560,10 @@
     non_weight_mask: torch.Tensor,
     update_weight_scale_inv: bool,
 ) -> Tuple[torch.Tensor, torch.Tensor, torch.Tensor]:
-<<<<<<< HEAD
-    """Amax to scale conversion."""
-
-    # Get amax from history.
-    amax_history, amax = _default_get_amax_and_update_history(
-=======
     """Update amax history and FP8 scaling factors"""
     if update_weight_scale_inv:
         non_weight_mask = torch.Tensor()
     tex.fused_amax_and_scale_update(
->>>>>>> a9500617
         amax_history,
         scale,
         scale_inv,
