# Copyright (c) 2022-2023, NVIDIA CORPORATION & AFFILIATES. All rights reserved.
#
# See LICENSE for license information.

"""Attention."""
import os
import warnings
import math
from importlib.metadata import version
from contextlib import nullcontext
from typing import Any, Callable, List, Optional, Tuple, Union, Dict
from pkg_resources import packaging
import numpy as np

import torch
import torch.nn.functional as F

import transformer_engine_extensions as tex
from transformer_engine.pytorch.cpp_extensions.fused_attn import (
    fused_attn_fwd_qkvpacked,
    fused_attn_bwd_qkvpacked,
    fused_attn_fwd_kvpacked,
    fused_attn_bwd_kvpacked,
    fused_attn_fwd,
    fused_attn_bwd,
    QKVLayout,
    AttnBiasType,
    AttnMaskType,
    FusedAttnBackend,
)
from transformer_engine.pytorch.module import LayerNormLinear, Linear
from transformer_engine.pytorch.utils import (
    divide,
    attention_mask_func,
    split_tensor_along_dim,
    get_device_compute_capability,
    get_default_init_method,
)
from transformer_engine.pytorch.constants import (
    AttnMaskTypes,
    AttnTypes,
    AttnBiasTypes,
    QKVLayouts,
    dist_group_type,
    TE_DType,
)
from transformer_engine.pytorch.softmax import FusedScaleMaskSoftmax
from transformer_engine.pytorch.distributed import (
    get_distributed_world_size,
    get_distributed_rank,
    checkpoint,
)
from transformer_engine.pytorch.export import is_in_onnx_export_mode
from transformer_engine.pytorch.jit import jit_fuser, no_torch_dynamo

_flash_attn_version = packaging.version.Version(version("flash-attn"))
_flash_attn_version_required = packaging.version.Version("1.0.6")
_flash_attn_2_available = _flash_attn_version >= packaging.version.Version("2")
_flash_attn_2_1_plus = _flash_attn_version >= packaging.version.Version("2.1")
_flash_attn_2_3_plus = _flash_attn_version >= packaging.version.Version("2.3")

if _flash_attn_2_available:
    from flash_attn.flash_attn_interface import flash_attn_varlen_func as flash_attn_forward_func # pylint: disable=no-name-in-module
    from flash_attn_2_cuda import varlen_bwd as flash_attn_cuda_bwd # pylint: disable=no-name-in-module
    from flash_attn.flash_attn_interface import _flash_attn_varlen_forward as _flash_attn_forward # pylint: disable=no-name-in-module,ungrouped-imports
    from flash_attn.flash_attn_interface import _flash_attn_varlen_backward as _flash_attn_backward # pylint: disable=no-name-in-module
else:
    from flash_attn.flash_attn_interface import flash_attn_unpadded_func as flash_attn_forward_func # pylint: disable=no-name-in-module,ungrouped-imports
    from flash_attn.flash_attn_interface import _flash_attn_forward, _flash_attn_backward


_cu_seqlens_q, _cu_seqlens_kv, _indices_q, _indices_kv = None, None, None, None
_NVTE_DEBUG = int(os.getenv("NVTE_DEBUG", "0"))


__all__ = ["DotProductAttention", "InferenceParams", "MultiheadAttention"]


class InferenceParams: # pylint: disable=too-few-public-methods
    """
    Inference parameters that are passed to the main model in order
    to efficienly calculate and store the context during inference.

    Parameters
    ----------
    max_batch_size : int
                    maximum batch size during inference.
    max_sequence_length : int
                         maximum sequence length during inference.
    """

    def __init__(self, max_batch_size, max_sequence_length):
        self.max_sequence_length = max_sequence_length
        self.max_batch_size = max_batch_size
        self.sequence_len_offset = 0
        self.batch_size_offset = 0
        self.key_value_memory_dict = {}

    def swap_key_value_dict(self, batch_indices):
        """
        Reorders the KV cache using the specified batch indices.

        Parameters
        ----------
        batch_indices : List[int]
                       Sequence of indices to reorder along the batch dimensions of
                       the KV cache. Must have a length equal to the batch size.
        """
        if len(self.key_value_memory_dict) == 0:
            raise ValueError("should not swap when dict in empty")

        for layer_number, inference_memory in self.key_value_memory_dict.items():
            inference_key_memory, inference_value_memory = inference_memory
            assert (
                len(batch_indices) == inference_key_memory.shape[1]
            )  # make sure batch size is the same
            new_inference_key_memory = inference_key_memory[:, batch_indices]
            new_inference_value_memory = inference_value_memory[:, batch_indices]
            self.key_value_memory_dict[layer_number] = (
                new_inference_key_memory,
                new_inference_value_memory,
            )

@torch.no_grad()
def get_alibi(
    num_heads: int,
    max_seqlen_q: int,
    max_seqlen_kv: int,
) -> torch.Tensor:
    """
    Generate ALiBi bias in the shape of [1, num_heads, max_seqlen_q, max_seqlen_kv].
    """
    n = 2 ** math.floor(math.log2(num_heads))
    m_0 = 2.0 ** (-8.0 / n)
    m = torch.pow(m_0, torch.arange(1, 1 + n))

    if n < num_heads:
        m_hat_0 = 2.0 ** (-4.0 / n)
        m_hat = torch.pow(m_hat_0, torch.arange(1, 1 + 2 * (num_heads - n), 2))
        m = torch.cat([m, m_hat])

    a = torch.ones(max_seqlen_q, max_seqlen_kv)
    b = torch.triu(a,diagonal=1)
    c = b.cumsum(dim=-1)
    bb = torch.tril(a,diagonal=-1)
    cc = bb.cumsum(dim=0)
    d = c - cc
    bias = d.repeat(1, num_heads, 1, 1)

    for i in range(num_heads):
        bias[0,i,:,:] = m[i] * bias[0,i,:,:]

    bias = bias.to(dtype=torch.float32, device="cuda")
    return bias

def get_cu_seqlens(mask: torch.Tensor) -> torch.Tensor:
    """
    Given a padding mask of shape [batch_size, 1, 1, max_seqlen], returns an int32
    tensor of shape [batch_size + 1] containing the cumulative sequence lengths of
    the samples in a batch.
    """
    mask = mask.squeeze(1).squeeze(1)
    reduced_mask = mask.sum(dim=1)
    cu_seqlens = reduced_mask.cumsum(dim=0).to(torch.int32)
    zero = torch.zeros(1, dtype=torch.int32, device="cuda")
    cu_seqlens = torch.cat((zero, cu_seqlens))

    return cu_seqlens


def get_cu_seqlens_and_indices(mask: torch.Tensor) -> Tuple[torch.Tensor, torch.Tensor]:
    """
    Given a padding mask of shape [batch_size, 1, 1, max_seqlen], returns an int32
    tensor of shape [batch_size + 1] containing the cumulative sequence lengths of
    the samples in a batch, and another int32 tensor of shape [batch_size * max_seqlen, 1, 1]
    containing the indices for the valid tokens.
    """
    mask = mask.squeeze(1).squeeze(1)
    bs, seqlen = mask.shape

    reduced_mask = mask.sum(dim=1)
    cu_seqlens = reduced_mask.cumsum(dim=0).to(torch.int32)
    zero = torch.zeros(1, dtype=torch.int32, device="cuda")
    cu_seqlens = torch.cat((zero, cu_seqlens))

    mask = mask.reshape(-1)
    indices = mask.nonzero()
    indices = indices.unsqueeze(-1)

    num_nonzeros = indices.shape[0]
    pad_amount = bs * seqlen - num_nonzeros
    indices = F.pad(input=indices, pad=(0, 0, 0, 0, 0, pad_amount),
                    mode="constant", value=float(bs * seqlen))

    return cu_seqlens, indices


def get_indices(max_seqlen: int, cu_seqlens: torch.Tensor) -> torch.Tensor:
    """
    Given max_seqlen and cu_seqlens of shape [batch_size + 1], returns an int32
    tensor of shape [batch_size * max_seqlen, 1, 1] containing the indices for
    the valid tokens in a batch.
    """
    bs = len(cu_seqlens) - 1
    seqlens = cu_seqlens[1:] - cu_seqlens[:-1]
    indices = [i*max_seqlen + ii for i,j in enumerate(seqlens) for ii in range(j)]
    indices = torch.Tensor(indices).unsqueeze(1).unsqueeze(1).to(
                    dtype=torch.int64, device="cuda")

    num_nonzeros = indices.shape[0]
    pad_amount = bs * max_seqlen - num_nonzeros
    indices = F.pad(input=indices, pad=(0, 0, 0, 0, 0, pad_amount),
                    mode="constant", value=float(bs * max_seqlen))

    return indices


@jit_fuser
def pack_tensor(
    indices: torch.Tensor,
    tensor: torch.Tensor,
) -> torch.Tensor:
    """
    Packs the given tensor using the `indices`.
    """
    padding_indice = torch.zeros(
        1, tensor.shape[1], tensor.shape[2], dtype=tensor.dtype, device=tensor.device)
    tensor = torch.cat((tensor, padding_indice), dim=0)

    indices = indices.repeat(1, tensor.shape[1], tensor.shape[2])
    packed = torch.gather(tensor, 0, indices)
    return packed


@jit_fuser
def pack_2_tensors(
    indices: torch.Tensor,
    t1: torch.Tensor,
    t2: torch.Tensor,
) -> Tuple[torch.Tensor, torch.Tensor]:
    """
    Packs the given 2 tensors using the `indices`.
    """
    t1_packed = pack_tensor(indices, t1)
    t2_packed = pack_tensor(indices, t2)
    return t1_packed, t2_packed


@jit_fuser
def pack_3_tensors(
    indices: torch.Tensor,
    t1: torch.Tensor,
    t2: torch.Tensor,
    t3: torch.Tensor,
) -> Tuple[torch.Tensor, torch.Tensor, torch.Tensor]:
    """
    Packs the given 3 tensors using the `indices`.
    """
    t1_packed = pack_tensor(indices, t1)
    t2_packed = pack_tensor(indices, t2)
    t3_packed = pack_tensor(indices, t3)
    return t1_packed, t2_packed, t3_packed


@jit_fuser
def unpack_tensor(
    indices: torch.Tensor,
    dim0: int,
    tensor: torch.Tensor,
) -> torch.Tensor:
    """
    Inverse of `pack_tensor`.
    """
    indices = indices.repeat(1, tensor.shape[1], tensor.shape[2])
    unpacked = torch.zeros(
        dim0 + 1, tensor.shape[1], tensor.shape[2], dtype=tensor.dtype, device=tensor.device)
    unpacked.scatter_(0, indices, tensor)
    unpacked = unpacked[0:-1,:,:]
    return unpacked


@jit_fuser
def unpack_2_tensors(
    indices: torch.Tensor,
    dim0: int,
    t1: torch.Tensor,
    t2: torch.Tensor,
) -> Tuple[torch.Tensor, torch.Tensor]:
    """
    Inverse of `pack_2_tensors`.
    """
    t1_unpacked = unpack_tensor(indices, dim0, t1)
    t2_unpacked = unpack_tensor(indices, dim0, t2)
    return t1_unpacked, t2_unpacked


@jit_fuser
def unpack_3_tensors(
    indices: torch.Tensor,
    dim0: int,
    t1: torch.Tensor,
    t2: torch.Tensor,
    t3: torch.Tensor,
) -> Tuple[torch.Tensor, torch.Tensor, torch.Tensor]:
    """
    Inverse of `pack_3_tensors`.
    """
    t1_unpacked = unpack_tensor(indices, dim0, t1)
    t2_unpacked = unpack_tensor(indices, dim0, t2)
    t3_unpacked = unpack_tensor(indices, dim0, t3)
    return t1_unpacked, t2_unpacked, t3_unpacked


class PackTensors(torch.autograd.Function):
    """
    Autograd function to pack tensors.
    """
    @staticmethod
    def forward(
        ctx,
        indices: torch.Tensor,
        *tensors: Tuple[torch.Tensor, ...]
    ) -> Union[Tuple[torch.Tensor, ...], torch.Tensor]:
        assert 1 <= len(tensors) <= 3, f"Packing {len(tensors)} tensors not supported."
        ctx.indices = indices
        ctx.dim0 = tensors[0].shape[0]
        if len(tensors) == 1:
            return pack_tensor(indices, *tensors)
        if len(tensors) == 2:
            return pack_2_tensors(indices, *tensors)
        return pack_3_tensors(indices, *tensors)

    @staticmethod
    def backward(ctx, *grad_outputs: Tuple[torch.Tensor, ...]):
        if len(grad_outputs) == 1:
            return None, unpack_tensor(ctx.indices, ctx.dim0, *grad_outputs)
        if len(grad_outputs) == 2:
            return None, *unpack_2_tensors(ctx.indices, ctx.dim0, *grad_outputs)
        return None, *unpack_3_tensors(ctx.indices, ctx.dim0, *grad_outputs)


class UnpackTensor(torch.autograd.Function):
    """
    Autograd function to unpack a tensor.
    """
    @staticmethod
    def forward(
        ctx,
        indices: torch.Tensor,
        dim0: int,
        tensor: torch.Tensor,
    ) -> torch.Tensor:
        ctx.indices = indices
        return unpack_tensor(indices, dim0, tensor)

    @staticmethod
    def backward(ctx, grad_output):
        return None, None, pack_tensor(ctx.indices, grad_output)


def flash_attn_p2p_communicate(rank, send_tensor, send_dst,
                               recv_tensor, recv_src,
                               cp_group, batch_p2p_comm):
    """Point-to-point communications of KV and dKV in Flash Attention with context parallelism"""
    send_recv_ops = []

    if batch_p2p_comm:
        if rank % 2 == 0:
            send_op = torch.distributed.P2POp(torch.distributed.isend,
                                              send_tensor,
                                              send_dst,
                                              cp_group)
            recv_op = torch.distributed.P2POp(torch.distributed.irecv,
                                              recv_tensor,
                                              recv_src,
                                              cp_group)
            send_recv_ops.append(send_op)
            send_recv_ops.append(recv_op)
        else:
            recv_op = torch.distributed.P2POp(torch.distributed.irecv,
                                              recv_tensor,
                                              recv_src,
                                              cp_group)
            send_op = torch.distributed.P2POp(torch.distributed.isend,
                                              send_tensor,
                                              send_dst,
                                              cp_group)
            send_recv_ops.append(recv_op)
            send_recv_ops.append(send_op)
        send_recv_reqs = torch.distributed.batch_isend_irecv(send_recv_ops)
    else:
        if rank % 2 == 0:
            send_op = torch.distributed.isend(send_tensor, send_dst, cp_group)
            recv_op = torch.distributed.irecv(recv_tensor, recv_src, cp_group)
            send_recv_ops.append(send_op)
            send_recv_ops.append(recv_op)
        else:
            recv_op = torch.distributed.irecv(recv_tensor, recv_src, cp_group)
            send_op = torch.distributed.isend(send_tensor, send_dst, cp_group)
            send_recv_ops.append(recv_op)
            send_recv_ops.append(send_op)
        send_recv_reqs = send_recv_ops

    return send_recv_reqs


@torch.jit.script
def flash_attn_fwd_out_correction(out, out_per_step, softmax_lse, softmax_lse_per_step):
    """Merge partial outputs of each step in Flash Attention with context parallelism"""
    softmax_lse_corrected_exp = torch.exp(softmax_lse_per_step - softmax_lse).transpose(1, 2)
    softmax_lse_corrected_exp = softmax_lse_corrected_exp.unsqueeze(-1)
    out_corrected = out_per_step*softmax_lse_corrected_exp
    out.add_(out_corrected)


@torch.jit.script
def flash_attn_fwd_softmax_lse_correction(softmax_lse, softmax_lse_per_step):
    """Merge softmax stats of each step in Flash Attention with context parallelism"""
    softmax_lse.exp_()
    softmax_lse.add_(softmax_lse_per_step.to(torch.double).exp())
    softmax_lse.log_()


class FlashAttnUnpaddedFuncWithCP(torch.autograd.Function):
    """
    Flash Attention implementation with context parallelism.
    Split flash attention compute into multiple steps, and overlap current-step
    compute with next-step communication.
    """

    @staticmethod
    def forward(ctx, q, k, v, cu_seqlens_q, cu_seqlens_k, max_seqlen_q, max_seqlen_k, dropout_p,
                cp_group, cp_global_ranks, cp_stream, softmax_scale, causal, deterministic):
        if softmax_scale is None:
            softmax_scale = q.shape[-1] ** (-0.5)

        cp_size = get_distributed_world_size(cp_group)
        rank = get_distributed_rank(cp_group)
        send_dst = cp_global_ranks[(rank + 1) % cp_size]
        recv_src = cp_global_ranks[(rank + cp_size - 1) % cp_size]
        batch_p2p_comm = int(os.getenv("NVTE_BATCH_MHA_P2P_COMM", "0")) or (cp_size == 2)

        # [b, s, np, hn] -> [b, 2, s//2, np, hn]
        q, k, v = [x.view(x.shape[0], 2, x.shape[1]//2, *x.shape[2:]) for x in [q, k, v]]
        if _flash_attn_2_available:
            assert(q.shape[-1] % 8 == 0), "hidden size per attention head should be multiple of 8"
        # Flash Attn inputs
        q_inputs = [None, None]
        kv_inputs = [None, None]
        # Flash Attn outputs
        out_per_step = [None for _ in range(cp_size)]
        softmax_lse_per_step = [None for _ in range(cp_size)]
        rng_states = [None for _ in range(cp_size)]

        # create two streams to resolve wave quantization issue of Flash Attn in each step
        flash_attn_streams = [torch.cuda.current_stream(), cp_stream]
        # synchronize fwd results correction across steps
        fwd_results_correction_done = torch.cuda.Event()

        p2p_comm_buffers = [None for _ in range(cp_size)]
        p2p_comm_buffers[0] = torch.cat((k.unsqueeze(0), v.unsqueeze(0)), dim=0)
        send_recv_reqs = [[], []]

        for i in range(cp_size+1):
            if i < cp_size:
                with torch.cuda.stream(flash_attn_streams[i%2]):
                    # wait until KV is received
                    for req in send_recv_reqs[(i+1)%2]:
                        req.wait()

                    if i < (cp_size-1):
                        p2p_comm_buffers[i+1] = torch.empty_like(p2p_comm_buffers[i])
                        send_recv_reqs[i%2] = flash_attn_p2p_communicate(rank,
                                                                         p2p_comm_buffers[i],
                                                                         send_dst,
                                                                         p2p_comm_buffers[i+1],
                                                                         recv_src,
                                                                         cp_group,
                                                                         batch_p2p_comm)

                    kv_inputs[i%2] = p2p_comm_buffers[i]
                    if causal:
                        if i == 0:
                            # [b, 2, sq//2, np, hn] -> [b*sq, np, hn]
                            q_inputs[i%2] = q.view(-1, *q.shape[-2:])
                            # [2, b, 2, sk//2, np, hn] -> [2, b*sk, np, hn]
                            kv_inputs[i%2] = kv_inputs[i%2].view(2, -1, *k.shape[-2:])
                            if _flash_attn_2_available:
                                _, _, _, _, out_per_step[i], \
                                softmax_lse_per_step[i], _, rng_states[i] = _flash_attn_forward(
                                    q_inputs[i%2], kv_inputs[i%2][0], kv_inputs[i%2][1],
                                    cu_seqlens_q, cu_seqlens_k, max_seqlen_q, max_seqlen_k,
                                    dropout_p, softmax_scale, causal=True, return_softmax=False,
                                )
                            else:
                                out_per_step[i] = torch.empty_like(q_inputs[i%2])
                                _, softmax_lse_per_step[i], rng_states[i], _ = _flash_attn_forward( # pylint: disable=unbalanced-tuple-unpacking
                                    q_inputs[i%2], kv_inputs[i%2][0], kv_inputs[i%2][1],
                                    out_per_step[i], cu_seqlens_q, cu_seqlens_k,
                                    max_seqlen_q, max_seqlen_k, dropout_p, softmax_scale,
                                    causal=True, return_softmax=False,
                                )
                        elif i <= rank:
                            # [b, 2, sq//2, np, hn] -> [b*sq, np, hn]
                            q_inputs[i%2] = q.view(-1, *q.shape[-2:])
                            # [2, b, sk//2, np, hn] -> [2, b*sk//2, np, hn]
                            kv_inputs[i%2] = kv_inputs[i%2][:, :, 0, ...].contiguous()
                            kv_inputs[i%2] = kv_inputs[i%2].view(2, -1, *k.shape[-2:])
                            if _flash_attn_2_available:
                                _, _, _, _, out_per_step[i], \
                                softmax_lse_per_step[i], _, rng_states[i] = _flash_attn_forward(
                                    q_inputs[i%2], kv_inputs[i%2][0], kv_inputs[i%2][1],
                                    cu_seqlens_q, cu_seqlens_k//2, max_seqlen_q, max_seqlen_k//2,
                                    dropout_p, softmax_scale, causal=False, return_softmax=False,
                                )
                            else:
                                out_per_step[i] = torch.empty_like(q_inputs[i%2])
                                _, softmax_lse_per_step[i], rng_states[i], _ = _flash_attn_forward( # pylint: disable=unbalanced-tuple-unpacking
                                    q_inputs[i%2], kv_inputs[i%2][0], kv_inputs[i%2][1],
                                    out_per_step[i], cu_seqlens_q, cu_seqlens_k//2,
                                    max_seqlen_q, max_seqlen_k//2, dropout_p, softmax_scale,
                                    causal=False, return_softmax=False,
                                )
                        else:
                            # [b, sq//2, np, hn] -> [b*sq//2, np, hn]
                            q_inputs[i%2] = q[:, 1, ...].contiguous().view(-1, *q.shape[-2:])
                            # [2, b, 2, sk//2, np, hn] -> [2, b*sk, np, hn]
                            kv_inputs[i%2] = kv_inputs[i%2].view(2, -1, *k.shape[-2:])
                            if _flash_attn_2_available:
                                _, _, _, _, out_per_step[i], \
                                softmax_lse_per_step[i], _, rng_states[i] = _flash_attn_forward(
                                    q_inputs[i%2], kv_inputs[i%2][0], kv_inputs[i%2][1],
                                    cu_seqlens_q//2, cu_seqlens_k, max_seqlen_q//2, max_seqlen_k,
                                    dropout_p, softmax_scale, causal=False, return_softmax=False,
                                )
                            else:
                                out_per_step[i] = torch.empty_like(q_inputs[i%2])
                                _, softmax_lse_per_step[i], rng_states[i], _ = _flash_attn_forward( # pylint: disable=unbalanced-tuple-unpacking
                                    q_inputs[i%2], kv_inputs[i%2][0], kv_inputs[i%2][1],
                                    out_per_step[i], cu_seqlens_q//2, cu_seqlens_k,
                                    max_seqlen_q//2, max_seqlen_k, dropout_p, softmax_scale,
                                    causal=False, return_softmax=False,
                                )
                    else:
                        assert False, "Not implemented yet!"

            if i > 0:
                # wait until fwd restuls correction of last step is done
                if i > 1:
                    flash_attn_streams[(i-1)%2].wait_event(fwd_results_correction_done)

                with torch.cuda.stream(flash_attn_streams[(i-1)%2]):
                    if causal:
                        if i == 1:
                            out = torch.empty_like(q).zero_()
                            softmax_lse = torch.clone(softmax_lse_per_step[0]).to(torch.double)
                            # [b, np, sq] -> [b, np, 2, sq//2]
                            softmax_lse_ = softmax_lse.view(
                                *softmax_lse.shape[:-1], 2, softmax_lse.shape[-1]//2
                            )
                        elif (i-1) <= rank:
                            flash_attn_fwd_softmax_lse_correction(softmax_lse,
                                                                  softmax_lse_per_step[i-1])
                        else:
                            flash_attn_fwd_softmax_lse_correction(softmax_lse_[..., 1, :],
                                                                  softmax_lse_per_step[i-1])
                    else:
                        assert False, "Not implemented yet!"

                if i < cp_size:
                    flash_attn_streams[(i-1)%2].record_event(fwd_results_correction_done)

        torch.cuda.current_stream().wait_stream(flash_attn_streams[1])

        softmax_lse = softmax_lse.to(torch.float)
        for i in range(cp_size):
            # [b*sq, np, hn] -> [b, sq, np, hn] or [b*sq//2, np, hn] -> [b, sq//2, np, hn]
            out_ = out_per_step[i].view(out.shape[0], -1, *out.shape[-2:])
            if i <= rank:
                flash_attn_fwd_out_correction(out.view(*out_.shape),
                                              out_,
                                              softmax_lse,
                                              softmax_lse_per_step[i])
            else:
                flash_attn_fwd_out_correction(out[:, 1, ...],
                                              out_,
                                              softmax_lse_[..., 1, :],
                                              softmax_lse_per_step[i])

        kv = p2p_comm_buffers[-1]
        out = out.view(-1, *out.shape[-2:])
        ctx.save_for_backward(q, kv, out, softmax_lse, cu_seqlens_q, cu_seqlens_k)
        ctx.rng_states = rng_states
        ctx.cp_group = cp_group
        ctx.cp_global_ranks = cp_global_ranks
        ctx.dropout_p = dropout_p
        ctx.max_seqlen_q = max_seqlen_q
        ctx.max_seqlen_k = max_seqlen_k
        ctx.softmax_scale = softmax_scale
        ctx.causal = causal
        ctx.deterministic = deterministic
        return out

    @staticmethod
    def backward(ctx, dout):
        q, kv, out, softmax_lse, cu_seqlens_q, cu_seqlens_k = ctx.saved_tensors

        cp_size = get_distributed_world_size(ctx.cp_group)
        rank = get_distributed_rank(ctx.cp_group)
        send_dst = ctx.cp_global_ranks[(rank + cp_size - 1) % cp_size]
        recv_src = ctx.cp_global_ranks[(rank + 1) % cp_size]
        batch_p2p_comm = int(os.getenv("NVTE_BATCH_MHA_P2P_COMM", "0")) or (cp_size == 2)

        # [b, np, sq] -> [b, np, 2, sq//2]
        softmax_lse_ = softmax_lse.view(*softmax_lse.shape[:-1], 2, softmax_lse.shape[-1]//2)
        softmax_lse_ = softmax_lse_[..., 1, :].contiguous()
        # [b*sq, np, hn] -> [b, 2, sq//2, np, hn]
        out = out.view(*q.shape)
        dout = dout.view(*q.shape)
        # Flash Attn outputs
        dq = torch.empty_like(q)

        p2p_comm_buffers = [torch.empty((2, *kv.shape), dtype=kv.dtype, device=kv.device), \
                            torch.empty((2, *kv.shape), dtype=kv.dtype, device=kv.device)]
        p2p_comm_buffers[0][0].copy_(kv)
        send_recv_reqs = []

        fa_optional_backward_kwargs = {}
        if not _flash_attn_2_available:
            fa_optional_backward_kwargs["num_splits"] = 1 if ctx.deterministic else 0

        for i in range(cp_size):
            # wait until KV is received
            for req in send_recv_reqs:
                req.wait()

            send_tensor = p2p_comm_buffers[i%2]
            recv_tensor = p2p_comm_buffers[(i+1)%2]
            if i == 0:
                send_tensor = send_tensor[0]
                recv_tensor = recv_tensor[0]
            if i == (cp_size-1):
                send_tensor = send_tensor[1]
                recv_tensor = recv_tensor[1]

            send_recv_reqs = flash_attn_p2p_communicate(rank,
                                                        send_tensor,
                                                        send_dst,
                                                        recv_tensor,
                                                        recv_src,
                                                        ctx.cp_group,
                                                        batch_p2p_comm)

            kv = p2p_comm_buffers[i%2][0]
            # In reversed order of fwd
            if ctx.causal:
                if i == (cp_size-1):
                    # [b, 2, sq//2, np, hn] -> [b*sq, np, hn]
                    q_ = q.view(-1, *q.shape[-2:])
                    dq_ = torch.empty_like(q_)
                    # [2, b, 2, sk//2, np, hn] -> [2, b*sk, np, hn]
                    kv_ = kv.view(2, -1, *kv.shape[-2:])
                    dkv_ = torch.empty_like(kv_)
                    # [b, 2, sq//2, np, hn] -> [b*sq, np, hn]
                    out_ = out.view(-1, *out.shape[-2:])
                    dout_ = dout.view(-1, *dout.shape[-2:])
                    _flash_attn_backward(
                        dout_, q_, kv_[0], kv_[1], out_, softmax_lse,
                        dq_, dkv_[0], dkv_[1], cu_seqlens_q, cu_seqlens_k,
                        ctx.max_seqlen_q, ctx.max_seqlen_k,
                        ctx.dropout_p, ctx.softmax_scale, True,
                        rng_state=ctx.rng_states[cp_size-i-1],
                        **fa_optional_backward_kwargs
                    )
                elif i >= (cp_size-rank-1):
                    # [b, 2, sq//2, np, hn] -> [b*sq, np, hn]
                    q_ = q.view(-1, *q.shape[-2:])
                    dq_ = torch.empty_like(q_)
                    # [2, b, sk//2, np, hn] -> [2, b*sk//2, np, hn]
                    kv_ = kv[:, :, 0, ...].contiguous().view(2, -1, *kv.shape[-2:])
                    dkv_ = torch.empty_like(kv_)
                    # [b, 2, sq//2, np, hn] -> [b*sq, np, hn]
                    out_ = out.view(-1, *out.shape[-2:])
                    dout_ = dout.view(-1, *dout.shape[-2:])
                    _flash_attn_backward(
                        dout_, q_, kv_[0], kv_[1], out_, softmax_lse,
                        dq_, dkv_[0], dkv_[1], cu_seqlens_q, cu_seqlens_k//2,
                        ctx.max_seqlen_q, ctx.max_seqlen_k//2,
                        ctx.dropout_p, ctx.softmax_scale, False,
                        rng_state=ctx.rng_states[cp_size-i-1],
                        **fa_optional_backward_kwargs
                    )
                else:
                    # [b, sq//2, np, hn] -> [b*sq//2, np, hn]
                    q_ = q[:, 1, ...].contiguous().view(-1, *q.shape[-2:])
                    dq_ = torch.empty_like(q_)
                    # [2, b, 2, sk//2, np, hn] -> [2, b*sk, np, hn]
                    kv_ = kv.view(2, -1, *kv.shape[-2:])
                    dkv_ = torch.empty_like(kv_)
                    # [b, sq//2, np, hn] -> [b*sq//2, np, hn]
                    out_ = out[:, 1, ...].contiguous().view(-1, *out.shape[-2:])
                    dout_ = dout[:, 1, ...].contiguous().view(-1, *dout.shape[-2:])
                    _flash_attn_backward(
                        dout_, q_, kv_[0], kv_[1], out_, softmax_lse_,
                        dq_, dkv_[0], dkv_[1], cu_seqlens_q//2, cu_seqlens_k,
                        ctx.max_seqlen_q//2, ctx.max_seqlen_k,
                        ctx.dropout_p, ctx.softmax_scale, False,
                        rng_state=ctx.rng_states[cp_size-i-1],
                        **fa_optional_backward_kwargs
                    )

                if i >= (cp_size-rank-1):
                    # [b*sq, np, hn] -> [b, 2, sq//2, np, hn]
                    dq_ = dq_.view(*dq.shape)
                else:
                    # [b*sq//2, np, hn] -> [b, sq//2, np, hn]
                    dq_ = dq_.view(dq.shape[0], *dq.shape[2:])

                if i > (cp_size-rank-1):
                    dq.add_(dq_)
                elif i == (cp_size-rank-1):
                    if rank == (cp_size-1):
                        dq.copy_(dq_)
                    else:
                        dq[:, 0, ...].copy_(dq_[:, 0, ...])
                        dq[:, 1, ...].add_(dq_[:, 1, ...])
                elif i > 0:
                    dq[:, 1, ...].add_(dq_)
                else:
                    dq[:, 1, ...].copy_(dq_)

                # wait until dKV is received
                for req in send_recv_reqs:
                    req.wait()

                dkv = p2p_comm_buffers[(i+1)%2][1]
                if i >= (cp_size-rank-1) and i != (cp_size-1):
                    # [2, b*sk//2, np, hn] -> [2, b, sk//2, np, hn]
                    dkv_ = dkv_.view(*dkv.shape[0:2], *dkv.shape[3:])
                else:
                    # [2, b*sk, np, hn] -> [2, b, 2, sk//2, np, hn]
                    dkv_ = dkv_.view(*dkv.shape)

                if i == (cp_size-1):
                    if rank == 0:
                        dkv[:, :, 0, ...].add_(dkv_[:, :, 0, ...])
                        dkv[:, :, 1, ...].copy_(dkv_[:, :, 1, ...])
                    else:
                        dkv.add_(dkv_)
                elif i >= (cp_size-rank-1):
                    if i == 0 and rank == (cp_size-1):
                        dkv[:, :, 0, ...].copy_(dkv_)
                    else:
                        dkv[:, :, 0, ...].add_(dkv_)
                elif i > 0:
                    dkv.add_(dkv_)
                else:
                    dkv.copy_(dkv_)
            else:
                assert False, "Not implemented yet!"

        # [b, 2, sq//2, np, hn] -> [b, sq, np, hn]
        dq = dq.view(q.shape[0], -1, *q.shape[-2:])
        # [2, b, 2, sk//2, np, hn] -> [2, b, sk, np, hn]
        dkv = dkv.view(*kv.shape[0:2], -1, *kv.shape[-2:])
        return dq, dkv[0], dkv[1], None, None, None, None, None, None, None, None, None, None, None


def flash_attn_forward_func_with_cp(q, k, v, cu_seqlens_q, cu_seqlens_k,
                                    max_seqlen_q, max_seqlen_k, dropout_p,
                                    cp_group, cp_global_ranks, cp_stream,
                                    softmax_scale=None, causal=False,
                                    deterministic=False):
    """Flash Attention implementation with context parallelism"""
    out = FlashAttnUnpaddedFuncWithCP.apply(
        q, k, v, cu_seqlens_q, cu_seqlens_k, max_seqlen_q, max_seqlen_k, dropout_p,
        cp_group, cp_global_ranks, cp_stream, softmax_scale, causal, deterministic
    )
    return out


class RotaryPositionEmbedding(torch.nn.Module):
    """
    Implements Rotary Position Embedding from https://arxiv.org/abs/2104.09864.
    """
    def __init__(
        self,
        dim: int,
        seq_len_interpolation_factor: Optional[int] = None,
        pretrained_max_position_embeddings: Optional[int] = None,
    ):
        """
        Parameters
        ----------
        dim: int
            rotary embedding dimension
        seq_len_interpolation_factor: int
            if not None, discrete positions will be interpolated by this factor via the trick in
            https://arxiv.org/abs/2306.15595
        pretrained_max_position_embeddings: int
            pre-trained max_position_embeddings before position interpolation
        """
        super().__init__()
        self.seq_len_interpolation_factor = seq_len_interpolation_factor
        inv_freq = 1.0 / (10000 ** (torch.arange(0, dim, 2).float() / dim))
        self.register_buffer('inv_freq', inv_freq)
        self.pretrained_max_position_embeddings = pretrained_max_position_embeddings

    def forward(self, max_seq_len: int, offset: int = 0):
        """
        Create rotary position embedding frequencies

        Parameters
        ----------
        max_seq_len: int
            sequence length of a sample
        offset: int, default = 0
            fixed offset for freqencies
        """
        seq = torch.arange(max_seq_len, device=self.inv_freq.device) + offset
        seq = seq.type_as(self.inv_freq)

        if (self.pretrained_max_position_embeddings is not None
            and self.seq_len_interpolation_factor is not None):
            if (max_seq_len >
                self.pretrained_max_position_embeddings * self.seq_len_interpolation_factor):
                # dynamic linear scaling (length > position we have learned)
                seq *= 1 / (max_seq_len / self.pretrained_max_position_embeddings)
            else:
                # fixed linear scaling
                seq *= 1 / self.seq_len_interpolation_factor

        freqs = torch.einsum('i , j -> i j', seq, self.inv_freq)
        # first part even vector components, second part odd vector components,
        #  2 * dim in dimension size
        emb = torch.cat((freqs, freqs), dim=-1)
        # emb [seq_length, .., dim]
        return emb.reshape(emb.size(0), 1, 1, emb.size(1))

def _rotate_half(x: torch.Tensor) -> torch.Tensor:
    """
    change sign so the last dimension becomes [-odd, +even]
    """
    x = x.view(x.shape[:-1] + torch.Size((2, x.shape[-1] // 2)))
    x1, x2 = x.unbind(dim=-2)
    return torch.cat((-x2, x1), dim=-1)


def apply_rotary_pos_emb(t: torch.Tensor, freqs: torch.Tensor) -> torch.Tensor:
    """
    input tensor t is of shape [seq_length, ..., dim]
    rotary positional embeding tensor `freqs` is of shape [seq_length, ..., dim]
    """
    rot_dim = freqs.shape[-1]
    # ideally t_pass is empty so rotary pos embedding is applied to all tensor t
    t, t_pass = t[..., :rot_dim], t[..., rot_dim:]

    # first part is cosine component
    # second part is sine component, need to change signs with _rotate_half method
    t = (t * freqs.cos()) + (_rotate_half(t) * freqs.sin())
    return torch.cat((t, t_pass), dim=-1)


class _SplitAlongDim(torch.autograd.Function):
    """"""

    @staticmethod
    def forward(ctx,
                mixed_x_layer: torch.Tensor,
                split_dim: int,
                split_size_or_sections: Union[int, List[int], Tuple[int]],
    ) -> Tuple[torch.Tensor, ...]:
        ctx.split_dim = split_dim
        ctx.split_size_or_sections = split_size_or_sections
        return torch.split(mixed_x_layer, split_size_or_sections, dim = split_dim)

    @staticmethod
    def backward(ctx,
                 *grad_outputs):
        assert len(grad_outputs) > 0, "No gradients received for backprop!"

        if isinstance(ctx.split_size_or_sections, (list, tuple)):
            split_sizes = ctx.split_size_or_sections
            assert (len(grad_outputs) == len(split_sizes)
                ), "Unequal number of gradients vs split sections for backprop!"
        if isinstance(ctx.split_size_or_sections, int):
            split_sizes = [ctx.split_size_or_sections] * len(grad_outputs)
        dims = len(grad_outputs[0].shape)
        split_dim = (ctx.split_dim + dims) % dims

        noop_ok = True
        strides = grad_outputs[0].stride()
        data_ptr = grad_outputs[0].untyped_storage().data_ptr()
        shape = list(grad_outputs[0].shape)
        for i, tensor in enumerate(grad_outputs):
            shape_i = shape
            shape_i[split_dim] = split_sizes[i]
            offset_size = sum(split_sizes[:i]) * np.prod(shape[split_dim+1:])
            if (tensor.stride() != strides or
                list(tensor.shape) != shape_i or
                tensor.untyped_storage().data_ptr() != data_ptr or
                tensor.storage_offset() != offset_size):
                noop_ok = False
                break

        if noop_ok:
            ret = torch.Tensor().to(device=grad_outputs[0].device,
                                    dtype=grad_outputs[0].dtype)
            new_shape = list(shape)
            new_shape[split_dim] = sum(split_sizes)
            ret.set_(grad_outputs[0].untyped_storage(),
                     grad_outputs[0].storage_offset(),
                     new_shape,
                     strides
            )
            return ret, None, None

        return torch.cat(grad_outputs, dim = split_dim), None, None


class UnfusedDotProductAttention(torch.nn.Module):
    """Parallel attention w/o QKV and Proj Gemms
    BMM1 -> softmax + dropout -> BMM2
    """

    def __init__(
        self,
        norm_factor: float,
        attention_dropout: float = 0.0,
        attention_dropout_ctx: Optional[Callable] = nullcontext,
        layer_number: Optional[int] = None,
    ) -> None:
        super().__init__()

        self.norm_factor = norm_factor
        self.attention_dropout_ctx = attention_dropout_ctx
        self.layer_number = layer_number

        self.scale_mask_softmax = FusedScaleMaskSoftmax(attention_mask_func)

        # Dropout. Note that for a single iteration, this layer will generate
        # different outputs on different number of parallel partitions but
        # on average it should not be partition dependent.
        self.attention_dropout = torch.nn.Dropout(attention_dropout)

        # An FP16 training trick required for certain GPT-like models.
        self.apply_qk_layer_scaling = (
            bool(int(os.getenv("NVTE_APPLY_QK_LAYER_SCALING", "0"))) and layer_number is not None)

    def forward(
        self,
        query_layer: torch.Tensor,
        key_layer: torch.Tensor,
        value_layer: torch.Tensor,
        qkv_layout: str = "sbh3d",
        cu_seqlens_q: Optional[torch.Tensor] = None, # pylint: disable=unused-argument
        cu_seqlens_kv: Optional[torch.Tensor] = None, # pylint: disable=unused-argument
        attn_mask_type: str = "causal",
        attention_mask: Optional[Union[torch.Tensor, Tuple[torch.Tensor, torch.Tensor]]] = None,
        core_attention_bias_type: str = "no_bias",
        core_attention_bias: Optional[torch.Tensor] = None,
    ) -> torch.Tensor:
        """Unfused attention fprop"""

        assert (qkv_layout in QKVLayouts
            ), f"UnfusedDotProductAttention does not support qkv_layout = {qkv_layout}!"
        qkv_format = ''.join([i for i in qkv_layout.split('_')[0] if i.isalpha()])
        assert (qkv_format != 'thd'
            ), """UnfusedDotProductAttention does not support variable sequence lengths!"""
        if qkv_format == 'bshd':
            # convert to sbhd and use sbhd implementation for now
            query_layer, key_layer, value_layer = [x.transpose(0, 1)
                for x in [query_layer, key_layer, value_layer]]

        batch_size, seqlen = query_layer.shape[1], query_layer.shape[0]
        apply_qk_layer_scaling = self.apply_qk_layer_scaling and key_layer.dtype == torch.float16

        # [b, np, sq, sk]
        output_size = (
            query_layer.size(1),
            query_layer.size(2),
            query_layer.size(0),
            key_layer.size(0),
        )

        if key_layer.shape[2] != query_layer.shape[2]:
            assert (query_layer.shape[2]%key_layer.shape[2]==0
                ),"The number of attention heads must be divisible by the number of GQA groups!"
            key_layer = key_layer.repeat_interleave(
                    int(query_layer.shape[2]/key_layer.shape[2]), dim = 2)
            value_layer = value_layer.repeat_interleave(
                    int(query_layer.shape[2]/value_layer.shape[2]), dim = 2)

        # [sq, b, np, hn] -> [sq, b * np, hn]
        query_layer = query_layer.reshape(
            output_size[2], output_size[0] * output_size[1], -1
        )
        # [sk, b, np, hn] -> [sk, b * np, hn]
        key_layer = key_layer.reshape(output_size[3], output_size[0] * output_size[1], -1)

        # preallocting result tensor: [b * np, sq, sk]
        # WAR to set dtype to FP32 as ONNX lacks BF16 support for ConstantOfShape operator
        is_bf16 = query_layer.dtype == torch.bfloat16
        matmul_result = torch.empty(
            output_size[0] * output_size[1],
            output_size[2],
            output_size[3],
            dtype=torch.float32 if is_in_onnx_export_mode() and is_bf16 else query_layer.dtype,
            device=torch.cuda.current_device(),
        )

        if is_in_onnx_export_mode() and is_bf16:
            matmul_result = matmul_result.bfloat16()

        scale = self.norm_factor
        if apply_qk_layer_scaling:
            scale *= self.layer_number

        # Raw attention scores. [b * np, sq, sk]
        if core_attention_bias_type == "no_bias":
            matmul_result = torch.baddbmm(
                matmul_result,
                query_layer.transpose(0, 1),  # [b * np, sq, hn]
                key_layer.transpose(0, 1).transpose(1, 2),  # [b * np, hn, sk]
                beta=0.0,
                alpha=(1.0 / scale),
            )

        elif core_attention_bias_type == "pre_scale_bias":
            assert core_attention_bias is not None, "core_attention_bias should not be None!"
            assert (core_attention_bias.shape == torch.Size(1, *output_size[1:])
                    ), "core_attention_bias must be in [1, h, sq, skv] shape!"
            matmul_result = torch.bmm(
                query_layer.transpose(0, 1),  # [b * np, sq, hn]
                key_layer.transpose(0, 1).transpose(1, 2),  # [b * np, hn, sk]
            )
            matmul_result = (matmul_result.view(
                output_size[0], output_size[1], output_size[2], output_size[3])
                + core_attention_bias).view(-1, output_size[2], output_size[3])
            matmul_result /= scale

        elif core_attention_bias_type in ["post_scale_bias", "alibi"]:
            if core_attention_bias_type == "post_scale_bias":
                assert core_attention_bias is not None, "core_attention_bias should not be None!"
                assert (core_attention_bias.shape == torch.Size([1, *output_size[1:]])
                        ), "core_attention_bias must be in [1, h, sq, skv] shape!"
            if core_attention_bias_type == "alibi":
                core_attention_bias = get_alibi(output_size[1], output_size[2], output_size[3])
            matmul_result = torch.baddbmm(
                matmul_result,
                query_layer.transpose(0, 1),  # [b * np, sq, hn]
                key_layer.transpose(0, 1).transpose(1, 2),  # [b * np, hn, sk]
                beta=0.0,
                alpha=(1.0 / scale),
            )
            matmul_result = (matmul_result.view(
                output_size[0], output_size[1], output_size[2], output_size[3])
                + core_attention_bias).view(-1, output_size[2], output_size[3]).to(
                dtype=query_layer.dtype)

        # change view to [b, np, sq, sk]
        attention_scores = matmul_result.view(*output_size)

        # attention scores and attention mask [b, np, sq, sk]
        softmax_scale = self.layer_number if apply_qk_layer_scaling else None
        attention_probs = self.scale_mask_softmax(
            attention_scores, attention_mask, attn_mask_type, softmax_scale)

        # This is actually dropping out entire tokens to attend to, which might
        # seem a bit unusual, but is taken from the original Transformer paper.
        with self.attention_dropout_ctx():
            attention_probs = self.attention_dropout(attention_probs)

        # value_layer -> context layer.
        # [sk, b, np, hn] --> [b, np, sq, hn]
        output_size = (
            value_layer.size(1),
            value_layer.size(2),
            query_layer.size(0),
            value_layer.size(3),
        )

        # change view [sk, b * np, hn]
        value_layer = value_layer.reshape(
            value_layer.size(0), output_size[0] * output_size[1], -1
        )

        # change view [b * np, sq, sk]
        attention_probs = attention_probs.view(
            output_size[0] * output_size[1], output_size[2], -1
        )

        # matmul: [b * np, sq, hn]
        context_layer = torch.bmm(attention_probs, value_layer.transpose(0, 1))

        # change view [b, np, sq, hn]
        context_layer = context_layer.view(*output_size)

        if qkv_format == 'sbhd':
            # [b, np, sq, hn] --> [sq, b, np, hn]
            context_layer = context_layer.permute(2, 0, 1, 3).contiguous()

            # [sq, b, np, hn] --> [sq, b, hp]
            context_layer = context_layer.view(seqlen, batch_size, -1)

        if qkv_format == 'bshd':
            # [b, np, sq, hn] --> [b, sq, np, hn]
            context_layer = context_layer.permute(0, 2, 1, 3).contiguous()

            # [b, sq, np, hn] --> [b, sq, hp]
            context_layer = context_layer.view(batch_size, seqlen, -1)

        return context_layer


class _PrepareQKVForFA(torch.autograd.Function):
    """This class converts QKV from interleaved (s, b, ...) layout
       to separate contiguous q, k, v tensors in (b, s, ...) layout."""

    @staticmethod
    def forward(ctx,
                query_layer: torch.Tensor,
                key_layer: torch.Tensor,
                value_layer: torch.Tensor
    ) -> torch.Tensor:
        # All inputs received are non-contiguous tensors.
        # The `query_layer` tensor is used to access the
        # full memory region of the QKV tensor.
        qkv = tex.fa_prepare_fwd(query_layer)
        q, k, v = split_tensor_along_dim(qkv, 0, 3)
        query_layer = torch.squeeze(q, 0)
        key_layer = torch.squeeze(k, 0)
        value_layer = torch.squeeze(v, 0)
        return query_layer, key_layer, value_layer

    @staticmethod
    def backward(ctx,
                 dq: torch.Tensor,
                 dk: torch.Tensor,
                 dv: torch.Tensor
    ) -> Tuple[Union[torch.Tensor, None], ...]:
        dqkv = tex.fa_prepare_bwd(dq, dk, dv)
        dq, dk, dv = split_tensor_along_dim(dqkv, -1, 3)
        return dq, dk, dv

def _get_qkv_layout(
        q: torch.Tensor,
        k: torch.Tensor,
        v: torch.Tensor,
        qkv_format: str = 'sbhd',
    ) -> str:
    """Get qkv layout.

    Parameters
    ----------
    q: torch.Tensor
        Query tensor.
    k: torch.Tensor
        Key tensor.
    v: torch.Tensor
        Value tensor.
    qkv_format: str, default = `sbhd`
        Dimension format for `q`, `k` and `v`, {`sbhd`, `bshd`, `thd`}. `s` stands for
        the sequence length dimension, `b` batch size, `h` the number of attention heads,
        `d` head size, and `t` the total number of sequences in a batch, i.e.
        `t = sum(s_i) for i = 0...b-1`.

    Returns
    ----------
    qkv_layout: str
       Memory layout of `q`, `k` and `v`. Each `qkv_format` can be mapped to one of five
       memory layouts. For example, `sb3hd` means `q`, `k`, `v` are created as one chunk
       of memory and that they are interleaved in the `2`nd dimension. `sbhd_sbh2d` means
       `q` and `kv` are created in two chunks and that `q` itself is contiguous and `k`, `v`
       are interleaved with each other in the `3`rd dimension, `k = kv[:,:,:,0,:]` and
       `v = kv[:,:,:,1,:]`.
       Mapping:
       `sbhd`: {`sb3hd`, `sbh3d`, `sbhd_sb2hd`, `sbhd_sbh2d`, `sbhd_sbhd_sbhd`}
       `bshd`: {`bs3hd`, `bsh3d`, `bshd_bs2hd`, `bshd_bsh2d`, `bshd_bshd_bshd`}
       `thd` : {`t3hd`, `th3d`, `thd_t2hd`, `thd_th2d`, `thd_thd_thd`}
    """

    check_last_dim_contiguous = all(x.stride(-1) == 1 for x in [q, k, v])
    assert check_last_dim_contiguous, "q, k and v must have stride 1 in their last dimension!"

    def run_iteratively(q, k, v):
        data_ptr = q.untyped_storage().data_ptr()
        check_ptrs_qkv = all(x.untyped_storage().data_ptr() == data_ptr for x in [q, k, v])
        data_ptr = k.untyped_storage().data_ptr()
        check_ptrs_kv = all(x.untyped_storage().data_ptr() == data_ptr for x in [k, v])

        stride = q.stride()
        check_strides_qkv = all(stride == x.stride() for x in [q, k, v])
        stride = k.stride()
        check_strides_kv = all(stride == x.stride() for x in [k, v])

        shape = q.shape
        check_shapes_qkv = all(shape == x.shape for x in [q, k, v])
        shape = k.shape
        check_shapes_kv = all(shape == x.shape for x in [k, v])

        last_dim_size = q.shape[-1]
        check_last_dim_offsets_qkv = all(i * last_dim_size == x.storage_offset()
                            for i, x in enumerate([q, k, v]))
        last_dim_size = k.shape[-1]
        check_last_dim_offsets_kv = all(i * last_dim_size == x.storage_offset()
                            for i, x in enumerate([k, v]))

        last_two_dims_size = q.shape[-1] * q.shape[-2]
        check_last_two_dims_offsets_qkv = all(i * last_two_dims_size == x.storage_offset()
                            for i, x in enumerate([q, k, v]))
        last_two_dims_size = k.shape[-1] * k.shape[-2]
        check_last_two_dims_offsets_kv = all(i * last_two_dims_size == x.storage_offset()
                            for i, x in enumerate([k, v]))

        if (check_ptrs_qkv and check_strides_qkv and check_shapes_qkv
            and check_last_two_dims_offsets_qkv
            and not check_last_dim_offsets_qkv):
            # sb3hd, bs3hd, t3hd
            qkv_layout = qkv_format[:-2] + '3' + qkv_format[-2:]
        elif (check_ptrs_qkv and check_strides_qkv and check_shapes_qkv
            and check_last_dim_offsets_qkv):
            # sbh3d, bsh3d, th3d
            qkv_layout = qkv_format[:-1] + '3' + qkv_format[-1:]
        elif (check_ptrs_kv and check_strides_kv and check_shapes_kv
            and check_last_two_dims_offsets_kv
            and not check_last_dim_offsets_kv):
            # sbhd_sb2hd, bshd_bs2hd, thd_t2hd
            qkv_layout = qkv_format + '_' + qkv_format[:-2] + '2' + qkv_format[-2:]
        elif (check_ptrs_kv and check_strides_kv and check_shapes_kv
            and check_last_dim_offsets_kv):
            # sbhd_sbh2d, bshd_bsh2d, thd_th2d
            qkv_layout = qkv_format + '_' + qkv_format[:-1] + '2' + qkv_format[-1:]
        elif check_strides_kv and check_shapes_kv:
            # sbhd_sbhd_sbhd, bshd_bshd_bshd, thd_thd_thd
            qkv_layout = '_'.join(list([qkv_format])*3)
        else:
            qkv_layout = 'not_supported'

        return qkv_layout

    qkv_layout = run_iteratively(q, k, v)
    if qkv_layout == 'not_supported':
        # force q,k,v to be contiguous and run get_layout again
        q, k, v = [x.contiguous() for x in [q, k, v]]
        qkv_layout = run_iteratively(q, k, v)
    if qkv_layout == 'not_supported':
        raise Exception("The provided qkv memory layout is not supported!")

    return qkv_layout, q, k, v

def check_set_window_size(
        attn_mask_type: str,
        window_size: Tuple[int, int] = None,
    ):
    """Check if sliding window size is compliant with mask type and if not,
    assert or set it to the appropriate size
    """
    if "causal" in attn_mask_type:
        if window_size is None:
            window_size = (-1, 0)
        else:
            assert (
                window_size[1] == 0
            ), "window_size[1] should be 0 when self_attn_mask_type includes 'causal'!"
    else:
        if window_size is None:
            window_size = (-1, -1)
    return window_size

class FlashAttention(torch.nn.Module):
    """Dot product attention, using HazyResearch flash-attn package:
    https://github.com/Dao-AILab/flash-attention
    """

    def __init__(
        self,
        norm_factor: float,
        attention_dropout: float = 0.0,
        attention_dropout_ctx: Optional[Callable] = nullcontext,
        attention_type: str = "self",
        layer_number: Optional[int] = None,
        deterministic: bool = False,
    ) -> None:
        super().__init__()

        assert (
            _flash_attn_version >= _flash_attn_version_required
        ), f"FlashAttention minimum version {_flash_attn_version_required} is required."

        self.norm_factor = norm_factor
        self.attention_dropout_ctx = attention_dropout_ctx
        self.attention_dropout = attention_dropout
        self.attention_type = attention_type
        self.layer_number = 1 if layer_number is None else layer_number
        self.deterministic = deterministic

    def forward(
        self,
        query_layer: torch.Tensor,
        key_layer: torch.Tensor,
        value_layer: torch.Tensor,
        attention_mask: Optional[Union[torch.Tensor, Tuple[torch.Tensor, torch.Tensor]]] = None,
        qkv_layout: str = "sbh3d",
        cu_seqlens_q: Optional[torch.Tensor] = None,
        cu_seqlens_kv: Optional[torch.Tensor] = None,
        max_seqlen_q: Optional[int] = None,
        max_seqlen_kv: Optional[int] = None,
        attn_mask_type: str = "causal",
        window_size: Optional[Tuple[int, int]] = None,
        cp_group: Optional[dist_group_type] = None,
        cp_global_ranks: List[int] = None,
        cp_stream: torch.cuda.Stream = None,
    ) -> torch.Tensor:
        """flash-attn fprop"""

        window_size = check_set_window_size(attn_mask_type, window_size)

        assert (
            query_layer.dtype in [torch.float16, torch.bfloat16]
            and key_layer.dtype in [torch.float16, torch.bfloat16]
            and value_layer.dtype in [torch.float16, torch.bfloat16]
            ), "FlashAttention currently only supports FP16 and BF16."
        assert (
            query_layer.is_cuda and key_layer.is_cuda and value_layer.is_cuda
            ), "FlashAttention currently only supports CUDA tensors."
        assert (
            qkv_layout in QKVLayouts
            ), f"FlashAttention does not support qkv_layout = {qkv_layout}!"

        context_parallel = (cp_group is not None) and (get_distributed_world_size(cp_group) != 1)

        qkv_format = ''.join([i for i in qkv_layout.split('_')[0] if i.isalpha()])

        if qkv_format == 'sbhd':
            # For now just 128, will make it more general in the future
            if (query_layer.shape[-1] == 128 and
                query_layer.shape[0] * query_layer.shape[1] >= 512 and
                qkv_layout == "sbh3d"):
                query_layer, key_layer, value_layer = _PrepareQKVForFA.apply(query_layer,
                                                                             key_layer,
                                                                             value_layer)
            else:
                query_layer, key_layer, value_layer = [x.transpose(0,1).contiguous()
                    for x in (query_layer, key_layer, value_layer)]
        elif qkv_format == 'bshd':
            query_layer, key_layer, value_layer = [x.contiguous()
                for x in (query_layer, key_layer, value_layer)]

        global _cu_seqlens_q, _cu_seqlens_kv, _indices_q, _indices_kv
        batch_size = query_layer.shape[0]

        if qkv_format in ['sbhd', 'bshd']:
            max_seqlen_q, max_seqlen_kv = query_layer.shape[1], key_layer.shape[1]
            if not context_parallel:
                # [b * s, h, d]
                query_layer, key_layer, value_layer = [
                    x.view(x.shape[0] * x.shape[1], *x.shape[2:])
                    for x in [query_layer, key_layer, value_layer]
                ]

            if 'padding' in attn_mask_type:
                assert not context_parallel, "Padding mask not supported with context parallelism."

                if self.attention_type == "self":
                    assert (
                        max_seqlen_q == max_seqlen_kv
                    ), "Maximum sequence length for Q and KV should be the same."
                    if self.layer_number == 1:
                        if cu_seqlens_q is None:
                            assert (attention_mask is not None
                                ), "Please provide attention_mask for padding!"
                            _cu_seqlens_q, _indices_q = get_cu_seqlens_and_indices(attention_mask)
                        else:
                            _cu_seqlens_q = cu_seqlens_q
                            _indices_q = get_indices(max_seqlen_q, cu_seqlens_q)
                    _cu_seqlens_kv = _cu_seqlens_q
                    query_layer_packed, key_layer_packed, value_layer_packed = PackTensors.apply(
                        _indices_q, query_layer, key_layer, value_layer
                    )
                else:
                    if self.layer_number == 1:
                        if cu_seqlens_q is None or cu_seqlens_kv is None:
                            assert (attention_mask is not None
                                ), "Please provide attention_mask for padding!"
                            _cu_seqlens_q, _indices_q = get_cu_seqlens_and_indices(
                                attention_mask[0])
                            _cu_seqlens_kv, _indices_kv = get_cu_seqlens_and_indices(
                                attention_mask[1])
                        else:
                            _cu_seqlens_q = cu_seqlens_q
                            _cu_seqlens_kv = cu_seqlens_kv
                            _indices_q = get_indices(max_seqlen_q, cu_seqlens_q)
                            _indices_kv = get_indices(max_seqlen_kv, cu_seqlens_kv)
                    query_layer_packed = PackTensors.apply(_indices_q, query_layer)
                    key_layer_packed, value_layer_packed = PackTensors.apply(
                        _indices_kv, key_layer, value_layer
                    )
                query_layer, key_layer, value_layer = (
                    query_layer_packed, key_layer_packed, value_layer_packed)
                cu_seqlens_q, cu_seqlens_kv = _cu_seqlens_q, _cu_seqlens_kv
            else:
                if cu_seqlens_q is None:
                    cu_seqlens_q = torch.arange(
                            0,
                            (batch_size + 1) * max_seqlen_q,
                            step=max_seqlen_q,
                            dtype=torch.int32,
                            device=query_layer.device)
                if cu_seqlens_kv is None:
                    cu_seqlens_kv = torch.arange(
                            0,
                            (batch_size + 1) * max_seqlen_kv,
                            step=max_seqlen_kv,
                            dtype=torch.int32,
                            device=key_layer.device)
        elif qkv_format == 'thd':
            assert not context_parallel, "thd format is not supported for context parallelism!"
            assert (_flash_attn_2_available
                ), "flash-attn v2 is required for variable sequence length support!"
            assert (cu_seqlens_q is not None and cu_seqlens_kv is not None
                ), "cu_seqlens_q and cu_seqlens_kv can not be None when qkv_format = thd!"
            if max_seqlen_q is None:
                seqlens_q = cu_seqlens_q[1:] - cu_seqlens_q[:-1]
                max_seqlen_q = seqlens_q.max().item()
            if max_seqlen_kv is None:
                seqlens_kv = cu_seqlens_kv[1:] - cu_seqlens_kv[:-1]
                max_seqlen_kv = seqlens_kv.max().item()

        if context_parallel:
            assert (
                window_size in ((-1, -1), (-1, 0))
                ), "Sliding window attention is not supported with context parallelism."
            with self.attention_dropout_ctx():
                output = flash_attn_forward_func_with_cp(
                    query_layer, key_layer, value_layer,
                    cu_seqlens_q, cu_seqlens_kv, max_seqlen_q, max_seqlen_kv,
                    self.attention_dropout if self.training else 0.0,
                    cp_group, cp_global_ranks, cp_stream,
                    softmax_scale=1.0/self.norm_factor,
                    causal="causal" in attn_mask_type,
                    deterministic=self.deterministic
                )
        else:
            with self.attention_dropout_ctx():
                fa_optional_forward_kwargs = {}
                if not _flash_attn_2_available:
                    fa_optional_forward_kwargs["deterministic"] = self.deterministic
                if _flash_attn_2_3_plus:
                    fa_optional_forward_kwargs["window_size"] = window_size
                output = flash_attn_forward_func(
                    query_layer, key_layer, value_layer,
                    cu_seqlens_q, cu_seqlens_kv, max_seqlen_q, max_seqlen_kv,
                    self.attention_dropout if self.training else 0.0,
                    softmax_scale=1.0/self.norm_factor, causal="causal" in attn_mask_type,
                    **fa_optional_forward_kwargs
                )

        if 'padding' in attn_mask_type:
            output = UnpackTensor.apply(_indices_q, batch_size * max_seqlen_q, output)

        if qkv_format == 'sbhd':
            # (bs)hd -> bs(hd) -> sb(hd)
            output = output.view(batch_size, max_seqlen_q, -1).transpose(0, 1).contiguous()
        elif qkv_format == 'bshd':
            # (bs)hd -> bs(hd)
            output = output.view(batch_size, max_seqlen_q, -1).contiguous()
        elif qkv_format == 'thd':
            # thd -> t(hd)
            output = output.view(output.shape[0], -1).contiguous()

        return output


class FusedAttnFunc_qkvpacked(torch.autograd.Function):
    """Function for FusedAttention with packed QKV input"""

    @staticmethod
    def forward(ctx, is_training, max_seqlen, cu_seqlens, qkv, qkv_dtype, attn_bias, attn_scale,
                dropout_p, fast_zero_fill, qkv_layout, attn_bias_type, attn_mask_type,
                rng_gen, fused_attention_backend, use_FAv2_bwd):
        out, aux_ctx_tensors = fused_attn_fwd_qkvpacked(
            is_training, max_seqlen, cu_seqlens, qkv, qkv_dtype,
            fused_attention_backend, attn_bias,
            None, None, None, None, None,
            attn_scale, dropout_p, fast_zero_fill, qkv_layout, attn_bias_type, attn_mask_type,
            rng_gen)

        ctx.save_for_backward(qkv, out, cu_seqlens)
        ctx.aux_ctx_tensors = aux_ctx_tensors
        ctx.max_seqlen = max_seqlen
        ctx.qkv_dtype = qkv_dtype
        ctx.attn_scale = attn_scale
        ctx.dropout_p = dropout_p
        ctx.fast_zero_fill = fast_zero_fill
        ctx.qkv_layout = qkv_layout
        ctx.attn_bias_type = attn_bias_type
        ctx.attn_mask_type = attn_mask_type
        ctx.fused_attention_backend = fused_attention_backend
        ctx.use_FAv2_bwd = use_FAv2_bwd

        return out

    @staticmethod
    def backward(ctx, d_out):
        qkv, out, cu_seqlens = ctx.saved_tensors
        if not ctx.aux_ctx_tensors[0].is_contiguous():
            ctx.aux_ctx_tensors[0] = ctx.aux_ctx_tensors[0].contiguous()
        if ctx.use_FAv2_bwd:
            softmax_lse, rng_state = ctx.aux_ctx_tensors
            dqkv = torch.empty_like(qkv)
            maybe_contiguous = lambda x: x.contiguous() if x.stride(-1) != 1 else x
            d_out, q, k, v, out = [maybe_contiguous(x)
                for x in (d_out, qkv[:,0], qkv[:,1], qkv[:,2], out)]
            flash_attn_cuda_bwd(
                d_out, q, k, v, out, softmax_lse, dqkv[:,0], dqkv[:,1], dqkv[:,2],
                cu_seqlens, cu_seqlens, ctx.max_seqlen, ctx.max_seqlen,
                ctx.dropout_p, ctx.attn_scale, False,
                "causal" in ctx.attn_mask_type, None, rng_state
            )
            dqkv = dqkv[..., :d_out.shape[-1]]
        else:
            dqkv, *rest = fused_attn_bwd_qkvpacked(
                ctx.max_seqlen, cu_seqlens, qkv, out, d_out,
                ctx.qkv_dtype, ctx.aux_ctx_tensors,
                ctx.fused_attention_backend,
                None, None, None, None, None, None, None, None, None,
                ctx.attn_scale, ctx.dropout_p, ctx.fast_zero_fill,
                ctx.qkv_layout, ctx.attn_bias_type, ctx.attn_mask_type)

        # if no_bias or alibi, return dqkv
        if ctx.attn_bias_type in ["no_bias", "alibi"]:
            return (None, None, None, dqkv, None, None, None,
                    None, None, None, None, None, None,
                    None, None, None, None, None, None)
        # else, return (dqkv, dbias)
        return (None, None, None, dqkv, None, rest[0], None,
                None, None, None, None, None, None,
                None, None, None, None, None, None)

class FusedAttnFunc_kvpacked(torch.autograd.Function):
    """Function for FusedAttention with packed KV input"""

    @staticmethod
    def forward(ctx, is_training, max_seqlen_q, max_seqlen_kv, cu_seqlens_q, cu_seqlens_kv,
                q, kv, qkv_dtype, attn_bias, attn_scale, dropout_p, fast_zero_fill,
                qkv_layout, attn_bias_type, attn_mask_type,
                rng_gen, fused_attention_backend, use_FAv2_bwd):
        out, aux_ctx_tensors = fused_attn_fwd_kvpacked(
            is_training, max_seqlen_q, max_seqlen_kv, cu_seqlens_q, cu_seqlens_kv,
            q, kv, qkv_dtype, fused_attention_backend, attn_bias,
            None, None, None, None, None,
            attn_scale, dropout_p, fast_zero_fill, qkv_layout, attn_bias_type, attn_mask_type,
            rng_gen)

        ctx.save_for_backward(q, kv, out, cu_seqlens_q, cu_seqlens_kv)
        ctx.aux_ctx_tensors = aux_ctx_tensors
        ctx.max_seqlen_q = max_seqlen_q
        ctx.max_seqlen_kv = max_seqlen_kv
        ctx.qkv_dtype = qkv_dtype
        ctx.attn_scale = attn_scale
        ctx.dropout_p = dropout_p
        ctx.fast_zero_fill = fast_zero_fill
        ctx.qkv_layout = qkv_layout
        ctx.attn_bias_type = attn_bias_type
        ctx.attn_mask_type = attn_mask_type
        ctx.fused_attention_backend = fused_attention_backend
        ctx.use_FAv2_bwd = use_FAv2_bwd

        return out

    @staticmethod
    def backward(ctx, d_out):
        q, kv, out, cu_seqlens_q, cu_seqlens_kv = ctx.saved_tensors
        if not ctx.aux_ctx_tensors[0].is_contiguous():
            ctx.aux_ctx_tensors[0] = ctx.aux_ctx_tensors[0].contiguous()
        if ctx.use_FAv2_bwd:
            softmax_lse, rng_state = ctx.aux_ctx_tensors
            dq = torch.empty_like(q)
            dkv = torch.empty_like(kv)
            maybe_contiguous = lambda x: x.contiguous() if x.stride(-1) != 1 else x
            d_out, q, k, v, out = [maybe_contiguous(x)
                for x in (d_out, q, kv[:,0], kv[:,1], out)]
            flash_attn_cuda_bwd(
                d_out, q, k, v, out, softmax_lse, dq, dkv[:,0], dkv[:,1],
                cu_seqlens_q, cu_seqlens_kv, ctx.max_seqlen_q, ctx.max_seqlen_kv,
                ctx.dropout_p, ctx.attn_scale, False,
                "causal" in ctx.attn_mask_type, None, rng_state
            )
            dq = dq[..., :d_out.shape[-1]]
            dkv = dkv[..., :d_out.shape[-1]]
        else:
            dq, dkv, *rest = fused_attn_bwd_kvpacked(
                ctx.max_seqlen_q, ctx.max_seqlen_kv, cu_seqlens_q, cu_seqlens_kv,
                q, kv, out, d_out,
                ctx.qkv_dtype, ctx.aux_ctx_tensors,
                ctx.fused_attention_backend,
                None, None, None, None, None, None, None, None, None,
                ctx.attn_scale, ctx.dropout_p, ctx.fast_zero_fill,
                ctx.qkv_layout, ctx.attn_bias_type, ctx.attn_mask_type)

        # if no_bias or alibi, return dqkv
        if ctx.attn_bias_type in ["no_bias", "alibi"]:
            return (None, None, None, None, None, dq, dkv, None, None, None,
                    None, None, None, None, None, None,
                    None, None, None, None, None, None)
        # else, return (dqkv, dbias)
        return (None, None, None, None, None, dq, dkv, None, rest[0], None,
                None, None, None, None, None, None,
                None, None, None, None, None, None)

class FusedAttnFunc(torch.autograd.Function):
    """Function for FusedAttention with separate Q, K, V tensors"""

    @staticmethod
    def forward(ctx, is_training, max_seqlen_q, max_seqlen_kv, cu_seqlens_q, cu_seqlens_kv,
                q, k, v, qkv_dtype, attn_bias, attn_scale, dropout_p, fast_zero_fill,
                qkv_layout, attn_bias_type, attn_mask_type,
                rng_gen, fused_attention_backend, use_FAv2_bwd):
        out, aux_ctx_tensors = fused_attn_fwd(
            is_training, max_seqlen_q, max_seqlen_kv, cu_seqlens_q, cu_seqlens_kv,
            q, k, v, qkv_dtype, fused_attention_backend, attn_bias,
            None, None, None, None, None,
            attn_scale, dropout_p, fast_zero_fill, qkv_layout, attn_bias_type, attn_mask_type,
            rng_gen)

        ctx.save_for_backward(q, k, v, out, cu_seqlens_q, cu_seqlens_kv)
        ctx.aux_ctx_tensors = aux_ctx_tensors
        ctx.max_seqlen_q = max_seqlen_q
        ctx.max_seqlen_kv = max_seqlen_kv
        ctx.qkv_dtype = qkv_dtype
        ctx.attn_scale = attn_scale
        ctx.dropout_p = dropout_p
        ctx.fast_zero_fill = fast_zero_fill
        ctx.qkv_layout = qkv_layout
        ctx.attn_bias_type = attn_bias_type
        ctx.attn_mask_type = attn_mask_type
        ctx.fused_attention_backend = fused_attention_backend
        ctx.use_FAv2_bwd = use_FAv2_bwd

        return out

    @staticmethod
    def backward(ctx, d_out):
        q, k, v, out, cu_seqlens_q, cu_seqlens_kv = ctx.saved_tensors
        if not ctx.aux_ctx_tensors[0].is_contiguous():
            ctx.aux_ctx_tensors[0] = ctx.aux_ctx_tensors[0].contiguous()
        if ctx.use_FAv2_bwd:
            softmax_lse, rng_state = ctx.aux_ctx_tensors
            dq = torch.empty_like(q)
            dk = torch.empty_like(k)
            dv = torch.empty_like(v)
            maybe_contiguous = lambda x: x.contiguous() if x.stride(-1) != 1 else x
            d_out, q, k, v, out = [maybe_contiguous(x)
                for x in (d_out, q, k, v, out)]
            flash_attn_cuda_bwd(
                d_out, q, k, v, out, softmax_lse, dq, dk, dv,
                cu_seqlens_q, cu_seqlens_kv, ctx.max_seqlen_q, ctx.max_seqlen_kv,
                ctx.dropout_p, ctx.attn_scale, False,
                "causal" in ctx.attn_mask_type, None, rng_state
            )
            dq = dq[..., :d_out.shape[-1]]
            dk = dk[..., :d_out.shape[-1]]
            dv = dv[..., :d_out.shape[-1]]
        else:
            dq, dk, dv, *rest = fused_attn_bwd(
                ctx.max_seqlen_q, ctx.max_seqlen_kv, cu_seqlens_q, cu_seqlens_kv,
                q, k, v, out, d_out,
                ctx.qkv_dtype, ctx.aux_ctx_tensors,
                ctx.fused_attention_backend,
                None, None, None, None, None, None, None, None, None,
                ctx.attn_scale, ctx.dropout_p, ctx.fast_zero_fill,
                ctx.qkv_layout, ctx.attn_bias_type, ctx.attn_mask_type)

        # if no_bias or alibi, return dqkv
        if ctx.attn_bias_type in ["no_bias", "alibi"]:
            return (None, None, None, None, None, dq, dk, dv, None, None, None,
                    None, None, None, None, None, None,
                    None, None, None, None, None, None)
        # else, return (dqkv, dbias)
        return (None, None, None, None, None, dq, dk, dv, None, rest[0], None,
                None, None, None, None, None, None,
                None, None, None, None, None, None)

class FusedAttention(torch.nn.Module):
    """Dot product attention, with multiple backends:

    1. FusedAttnBackend["F16_max512_seqlen"]
       cuDNN based fused attention for FP16/BF16 and <=512 sequence length.
    2. FusedAttnBackend["F16_arbitrary_seqlen"]
       cuDNN based fused attention for FP16/BF16 and any sequence length.

    Support matrix:

    | backend       | 1                       | 2                              |
    | flash based   | no                      | yes                            |
    | cuDNN based   | yes                     | yes                            |
    | qkv dtype     | fp16/bf16               | fp16/bf16                      |
    | attn_type     | self/cross              | self/cross                     |
    | qkv_layout    |                         |                                |
    |  - (q,k,v)    | sb3hd, bs3hd            | sb3hd, bs3hd, sbh3d, bsh3d     |
    |               | sbhd_sb2hd, bshd_bs2hd  | sbhd_sb2hd, bshd_bs2hd         |
    |               | bshd_bshd_bshd          | sbhd_sbh2d, bshd_bsh2d         |
    |               |                         | sbhd_sbhd_sbhd, bshd_bshd_bshd |
    | mask_type     | causal/padding/no_mask  | causal/padding/no_mask         |
    | bias_type     | post_scale_bias/no_bias | post_scale_bias/alibi/no_bias  |
    | dropout       | yes                     | yes                            |
    | max_seqlen    | <=512, multiple of 64   | any, multiple of 64            |
    | head_dim      | 64                      | <=128, multiple of 8           |
    | output dtype  | fp16/bf16               | fp16/bf16                      |
    """

    def __init__(
        self,
        norm_factor: float,
        attention_dropout: float = 0.0,
        attention_dropout_ctx: Optional[Callable] = nullcontext,
        attention_type: str = "self",
        layer_number: Optional[int] = None,
        deterministic: bool = False,
    ) -> None:
        super().__init__()

        self.norm_factor = norm_factor
        self.attention_dropout = attention_dropout
        self.attention_dropout_ctx = attention_dropout_ctx
        self.attention_type = attention_type
        self.use_FAv2_bwd = (os.getenv("NVTE_FUSED_ATTN_USE_FAv2_BWD", "0") == "1"
                        and _flash_attn_2_available
                        and get_device_compute_capability() == (9, 0))
        self.layer_number = 1 if layer_number is None else layer_number
        if deterministic:
            # workspace optimization path is deterministic
            os.environ["CUDNN_FRONTEND_ATTN_DP_WORKSPACE_LIMIT"] = "-1"

        # CUDNN_FRONTEND_ATTN_DP_WORKSPACE_LIMIT
        # - unset:       enables workspace optimization when required workspace is <= 256MB
        #                or when bias gradient needs to be computed
        # - n:           enables workspace optimization when required workspace is <= n bytes
        # - -1:          enables workspace optimization always
        # - 0:           disables workspace optimization always
        if "NVTE_FUSED_ATTN_FORCE_WORKSPACE_OPT" in os.environ:
            if os.environ["NVTE_FUSED_ATTN_FORCE_WORKSPACE_OPT"] == "0":
                os.environ["CUDNN_FRONTEND_ATTN_DP_WORKSPACE_LIMIT"] = "0"
            if os.environ["NVTE_FUSED_ATTN_FORCE_WORKSPACE_OPT"] == "1":
                os.environ["CUDNN_FRONTEND_ATTN_DP_WORKSPACE_LIMIT"] = "-1"

    @no_torch_dynamo()
    def forward(
        self,
        query_layer: torch.Tensor,
        key_layer: torch.Tensor,
        value_layer: torch.Tensor,
        qkv_layout: str = "sbh3d",
        cu_seqlens_q: Optional[torch.Tensor] = None,
        cu_seqlens_kv: Optional[torch.Tensor] = None,
        max_seqlen_q: Optional[int] = None,
        max_seqlen_kv: Optional[int] = None,
        attn_mask_type: str = "causal",
        attention_mask: Optional[Union[torch.Tensor, Tuple[torch.Tensor, torch.Tensor]]] = None,
        fused_attention_backend:
            tex.NVTE_Fused_Attn_Backend = tex.NVTE_Fused_Attn_Backend.NVTE_No_Backend,
        core_attention_bias_type: str = "no_bias",
        core_attention_bias: Optional[torch.Tensor] = None,
        fast_zero_fill: bool = True,
    ) -> torch.Tensor:
        """fused attention fprop"""

        assert (fused_attention_backend
            != tex.NVTE_Fused_Attn_Backend.NVTE_No_Backend
            ), 'No fused attention backend supports this input combination!'
        assert (
            (query_layer.dtype in [torch.float16, torch.bfloat16])
            and (key_layer.dtype in [torch.float16, torch.bfloat16])
            and (value_layer.dtype in [torch.float16, torch.bfloat16])
            ), 'FusedAttention only supports FP16 and BF16 data types.'
        assert (
            query_layer.is_cuda and key_layer.is_cuda and value_layer.is_cuda
            ), 'FusedAttention only supports CUDA tensors.'
        assert (
            qkv_layout in QKVLayouts
            ), f"FusedAttention does not support qkv_layout = {qkv_layout}!"

        qkv_format = ''.join([i for i in qkv_layout.split('_')[0] if i.isalpha()])
        assert (
            qkv_format != 'thd'
            ), 'FusedAttention does not support qkv_format = thd!'

        if qkv_format in ['sbhd', 'bshd']:
            if qkv_format == 'sbhd':
                batch_size, max_seqlen_q, max_seqlen_kv = (
                    query_layer.shape[1], query_layer.shape[0], key_layer.shape[0])
            if qkv_format == 'bshd':
                batch_size, max_seqlen_q, max_seqlen_kv = (
                    query_layer.shape[0], query_layer.shape[1], key_layer.shape[1])
<<<<<<< HEAD
            if cu_seqlens_q is None:
                cu_seqlens_q = torch.arange(
                        0,
                        (batch_size + 1) * max_seqlen_q,
                        step=max_seqlen_q,
                        dtype=torch.int32,
                        device=query_layer.device)
            if cu_seqlens_kv is None:
                cu_seqlens_kv = torch.arange(
                        0,
                        (batch_size + 1) * max_seqlen_kv,
                        step=max_seqlen_kv,
                        dtype=torch.int32,
                        device=key_layer.device)
        if qkv_format == 'thd':
            assert (cu_seqlens_q is not None and cu_seqlens_kv is not None
                ), "cu_seqlens_q and cu_seqlens_kv can not be None when qkv_format = thd!"
            if max_seqlen_q is None:
                seqlens_q = cu_seqlens_q[1:] - cu_seqlens_q[:-1]
                max_seqlen_q = seqlens_q.max().item()
            if max_seqlen_kv is None:
                seqlens_kv = cu_seqlens_kv[1:] - cu_seqlens_kv[:-1]
                max_seqlen_kv = seqlens_kv.max().item()
=======
            if 'padding' in attn_mask_type:
                global _cu_seqlens_q, _cu_seqlens_kv
                if (cu_seqlens_q is not None and cu_seqlens_kv is not None):
                    # use cu_seqlens when both cu_seqlens and attention_mask are present
                    if self.layer_number == 1:
                        _cu_seqlens_q, _cu_seqlens_kv = cu_seqlens_q, cu_seqlens_kv
                elif attention_mask is not None:
                    if self.attention_type == "self":
                        if self.layer_number == 1:
                            _cu_seqlens_q = get_cu_seqlens(attention_mask)
                            _cu_seqlens_kv = _cu_seqlens_q
                    else:
                        if self.layer_number == 1:
                            _cu_seqlens_q = get_cu_seqlens(attention_mask[0])
                            _cu_seqlens_kv = get_cu_seqlens(attention_mask[1])
                else:
                    raise Exception("Please provide attention_mask or cu_seqlens for padding!")
                cu_seqlens_q, cu_seqlens_kv = _cu_seqlens_q, _cu_seqlens_kv
            else:
                if self.layer_number == 1:
                    if cu_seqlens_q is None:
                        cu_seqlens_q = torch.arange(
                                0,
                                (batch_size + 1) * max_seqlen_q,
                                step=max_seqlen_q,
                                dtype=torch.int32,
                                device=query_layer.device)
                    if cu_seqlens_kv is None:
                        cu_seqlens_kv = torch.arange(
                                0,
                                (batch_size + 1) * max_seqlen_kv,
                                step=max_seqlen_kv,
                                dtype=torch.int32,
                                device=key_layer.device)
                    _cu_seqlens_q, _cu_seqlens_kv = cu_seqlens_q, cu_seqlens_kv
                else:
                    cu_seqlens_q, cu_seqlens_kv = _cu_seqlens_q, _cu_seqlens_kv
>>>>>>> 82555b3f

        qkv_dtype = TE_DType[query_layer.dtype]

        use_FAv2_bwd = (self.use_FAv2_bwd
                and (core_attention_bias_type == "no_bias")
                and (fused_attention_backend
                    == tex.NVTE_Fused_Attn_Backend.NVTE_F16_arbitrary_seqlen))
        with self.attention_dropout_ctx():
            output = FusedAttnFunc.apply(
                self.training,
                max_seqlen_q, max_seqlen_kv,
                cu_seqlens_q, cu_seqlens_kv,
                query_layer, key_layer, value_layer,
                qkv_dtype,
                core_attention_bias,
                1.0/self.norm_factor,
                self.attention_dropout if self.training else 0.0,
                fast_zero_fill,
                qkv_layout,
                core_attention_bias_type,
                attn_mask_type,
                None, # rng_gen
                fused_attention_backend,
                use_FAv2_bwd,
            )

        # ...hd -> ...(hd)
        return output.view(*output.shape[:-2], -1)


class DotProductAttention(torch.nn.Module):
    """Allows the model to jointly attend to information from different
    representation subspaces as described in the paper:
    `Attention Is All You Need <https://arxiv.org/abs/1706.03762>`_.

    .. note::

        Argument :attr:`attention_mask` in the `forward` call is only used when
        :attr:`attn_mask_type` includes '"padding"' or `"arbitrary"`.

    .. warning::

        FlashAttention uses a non-deterministic algorithm for optimal performance. To observe
        deterministic behavior at the cost of performance, use FlashAttention version < `2.0.0`
        and set the environment variable :attr:`NVTE_ALLOW_NONDETERMINISTIC_ALGO=0`. In order
        to disable`flash-attn` entirely, set :attr:`NVTE_FLASH_ATTN=0`.

    Parameters
    ----------
    num_attention_heads : int
                         number of attention heads in the transformer layer.
    kv_channels : int
                number of key-value channels.
    num_gqa_groups : Optional[int] = None
                    number of GQA groups in the transformer layer.
                    Grouped Query Attention is described in
                    `this paper <https://arxiv.org/pdf/2305.13245.pdf>`_.
                    This only affects the keys and values, not the queries.
                    GQA-1 is equivalent to Multi-Query Attention
                    (`MQA <https://arxiv.org/pdf/1911.02150.pdf>`_), while GQA-H
                    is equivalent to MHA, i.e. `num_gqa_groups = num_attention_heads`.
    attention_dropout: float, default = 0.0
                      dropout probability for the dropout op during multi-head attention.
    attn_mask_type: str, default = `causal`
                   type of attention mask passed into softmax operation, options are "`no_mask`",
                   "`padding`", "`causal`", "`padding,causal`", "`causal,padding`", and
                   "`arbitrary`", where "`padding,causal`" and "`causal,padding`" are equivalent.
                   This arg can be overridden by :attr:`attn_mask_type` in the `forward` method.
                   It is useful for cases involving compilation/tracing, e.g. ONNX export, and the
                   forward arg is useful for dynamically changing mask types, e.g. a different mask
                   for training and inference. For "`no_mask`", no attention mask is applied. For
                   "`causal`" or the causal mask in "`padding,causal`", TransformerEngine calculates
                   and applies an upper triangular mask to the softmax input. No user input is
                   needed. For "`padding`" or the padding mask in "`padding,causal`", users need to
                   provide the locations of padded tokens either via :attr:`cu_seqlens_q` and
                   :attr:`cu_seqlens_kv` in the shape of [batch_size + 1] or :attr:`attention_mask`
                   in the shape [batch_size, 1, 1, max_seq_len]. For the "`arbitrary`" mask, users
                   need to provide a mask that is broadcastable to the shape of softmax input.
    window_size: Optional[Tuple[int, int]], default = `None`
                sliding window size for local attention, where query at position i attends to keys
                in [i + seqlen_k - seqlen_q - window_size[0], i + seqlen_k - seqlen_q
                + window_size[1]] inclusive. Special cases (-1, -1) and (-1, 0) mean no sliding
                window and causal mask specifically. Similar to :attr:`attn_mask_type`, it can
                be overridden by :attr:`window_size` in `forward` as well.
    attention_type: str, default = `self`
                   type of attention, either "`self`" and "`cross`".
    layer_number: int, default = `None`
                 layer number of the current `DotProductAttention` when multiple such modules
                 are concatenated, for instance in consecutive transformer blocks.
    qkv_format: str, default = `sbhd`
               dimension format for `query_layer`, `key_layer` and `value_layer`,
               {`sbhd`, `bshd`, `thd`}. `s` stands for the sequence length, `b` batch size,
               `h` the number of heads, `d` head size, and `t` the total number of sequences
               in a batch, with `t = sum(s_i), for i = 0...b-1`. `sbhd` and `bshd` formats
               are used for when sequences in a batch are of equal length or padded to
               equal length, and the `thd` format is used for when sequences in a batch
               have different lengths. Please note that these formats do not reflect how
               tensors `query_layer`, `key_layer`, `value_layer` are laid out in memory.
               For that, please use `_get_qkv_layout` to gain the layout information.

    Parallelism parameters
    ----------------------
    sequence_parallel : bool, default = `False`
                       if set to `True`, uses sequence parallelism.
    tp_size : int, default = 1
             tensor parallel world size.
    tp_group : ProcessGroup, default = `None`
              tensor parallel process group.
    cp_group : ProcessGroup, default = `None`
              context parallel process group.
    cp_global_ranks : list of global rank IDs, default = `None`
                     global rank IDs of GPUs that are in cp_group.
    cp_stream : CUDA stream, default = `None`
               context parallelism splits flash attention into multiple steps for
               compute and communication overlapping. To address the wave quantization
               issue of each split step, we add an additional CUDA stream so that we
               can overlap two flash attention kernels.
    """

    def __init__(
        self,
        num_attention_heads: int,
        kv_channels: int,
        num_gqa_groups: Optional[int] = None,
        attention_dropout: float = 0.0,
        qkv_format: str = "sbhd",
        attn_mask_type: str = "causal",
        window_size: Optional[Tuple[int, int]] = None,
        sequence_parallel: bool = False,
        tp_size: int = 1,
        get_rng_state_tracker: Optional[Callable] = None,
        tp_group: Optional[dist_group_type] = None,
        layer_number: Optional[int] = None,
        attention_type: str = "self",
        cp_group: Optional[dist_group_type] = None,
        cp_global_ranks: List[int] = None,
        cp_stream: torch.cuda.Stream = None,
    ) -> None:
        super().__init__()

        self.qkv_format = qkv_format
        attn_mask_type = attn_mask_type.replace(",","_")
        if attn_mask_type == "causal_padding":
            attn_mask_type = "padding_causal"
        self.attn_mask_type = attn_mask_type
        self.window_size = window_size
        self.window_size = check_set_window_size(attn_mask_type, self.window_size)
        self.tp_size = tp_size if tp_group is None else get_distributed_world_size(tp_group)
        self.tp_group = tp_group
        self.get_rng_state_tracker = get_rng_state_tracker
        self.num_attention_heads = num_attention_heads
        self.cp_group = cp_group
        self.cp_global_ranks = cp_global_ranks
        self.cp_stream = cp_stream

        self.hidden_size_per_attention_head = kv_channels
        self.num_gqa_groups = (
            num_attention_heads if num_gqa_groups is None else num_gqa_groups
        )
        self.num_gqa_groups_per_partition = int(self.num_gqa_groups // tp_size)

        assert (num_attention_heads % self.num_gqa_groups == 0
                ), "The number of attention heads must be divisible by the number of GQA groups!"

        if sequence_parallel or get_rng_state_tracker is None:
            attention_dropout_ctx = nullcontext
        else:
            attention_dropout_ctx = get_rng_state_tracker().fork

        norm_factor = math.sqrt(self.hidden_size_per_attention_head)

        self.device_compute_capability = get_device_compute_capability()
        self.deterministic = not bool(int(os.getenv("NVTE_ALLOW_NONDETERMINISTIC_ALGO", "1")))

        self.use_flash_attention = (
            int(os.getenv("NVTE_FLASH_ATTN", "1"))
            and self.device_compute_capability >= (8, 0)
        )
        if _flash_attn_2_available and self.deterministic:
            self.use_flash_attention = False
            warnings.warn(
                "Disabling usage of FlashAttention since version 2 does not support deterministic "
                "execution. In order to use FA with deterministic behavior, please install "
                "FlashAttention version 1."
            )

        self.use_fused_attention = (
            int(os.getenv("NVTE_FUSED_ATTN", "1"))
            and self.device_compute_capability >= (8, 0)
        )

        assert (
            attention_type in AttnTypes
        ), f"attention_type {attention_type} not supported"

        self.attention_type = attention_type
        self.attention_dropout = attention_dropout

        attn_kwargs = {
            "attention_dropout": attention_dropout,
            "attention_dropout_ctx": attention_dropout_ctx,
        }

        if self.use_flash_attention:
            self.flash_attention = FlashAttention(norm_factor,
                                                  attention_type=attention_type,
                                                  layer_number=layer_number,
                                                  deterministic=self.deterministic,
                                                  **attn_kwargs)

        # Instantiating three types since use of flash-attn and FusedAttention
        # might be ruled out due to forward inputs.
        if self.use_fused_attention:
            self.fused_attention = FusedAttention(norm_factor,
                                                  attention_type=attention_type,
                                                  layer_number=layer_number,
                                                  deterministic=self.deterministic,
                                                  **attn_kwargs)
        self.unfused_attention = UnfusedDotProductAttention(
            norm_factor, **attn_kwargs, layer_number=layer_number)

    def _checkpointed_attention_forward(
        self,
        attention_func: Callable,
        *forward_args: Tuple[torch.Tensor, ...],
        **forward_kwargs: Dict[str, Any],
    ) -> torch.Tensor:
        """Forward method with activation checkpointing."""

        def custom_forward(*input_args, **input_kwargs):
            return attention_func(*input_args, **input_kwargs)

        hidden_states = checkpoint(
            custom_forward,
            False,
            self.get_rng_state_tracker,
            self.tp_group,
            *forward_args,
            **forward_kwargs,
        )

        return hidden_states

    def set_context_parallel_group(
        self,
        cp_group: Union[dist_group_type, None],
        cp_global_ranks: List[int],
        cp_stream: torch.cuda.Stream,
    ) -> None:
        """
        Set the context parallel attributes for the given
        module before executing the forward pass.

        Parameters
        ----------
        cp_group : ProcessGroup
                  context parallel process group.
        cp_global_ranks : List[int]
                         list of global ranks in the context group.
        cp_stream : torch.cuda.Stream
                   cuda stream for context parallel execution.
        """
        self.cp_group = cp_group
        self.cp_global_ranks = cp_global_ranks
        self.cp_stream = cp_stream

    @no_torch_dynamo(recursive=False)
    def forward(
        self,
        query_layer: torch.Tensor,
        key_layer: torch.Tensor,
        value_layer: torch.Tensor,
        attention_mask: Optional[Union[torch.Tensor, Tuple[torch.Tensor, torch.Tensor]]] = None,
        qkv_format: Optional[str] = None,
        cu_seqlens_q: Optional[torch.Tensor] = None,
        cu_seqlens_kv: Optional[torch.Tensor] = None,
        max_seqlen_q: Optional[int] = None,
        max_seqlen_kv: Optional[int] = None,
        attn_mask_type: Optional[str] = None,
        window_size: Optional[Tuple[int, int]] = None,
        checkpoint_core_attention: bool = False,
        core_attention_bias_type: str = "no_bias",
        core_attention_bias: Optional[torch.Tensor] = None,
        fast_zero_fill: bool = True,
    ) -> torch.Tensor:
        """
        Dot Product Attention Layer.

        .. note::

            Argument :attr:`attention_mask` is only used when :attr:`attn_mask_type`
            includes '"padding"' or `"arbitrary"`.

        .. note::

            Input tensors :attr:`query_layer`, :attr:`key_layer`, and :attr:`value_layer`
            must each be of shape (:attr:`sequence_length`, :attr:`batch_size`,
            :attr:`num_attention_heads`, :attr:`kv_channels`). Output of shape
            (:attr:`sequence_length`, :attr:`batch_size`, :attr:`num_attention_heads`
            * :attr:`kv_channels`) is returned.

        .. note::

            DotProductAttention supports three backends: 1) FlashAttention which calls
            HazyResearch/Dao-AILab's `flash-attn <https://arxiv.org/pdf/2305.13245.pdf>`_
            PyTorch API, 2) FusedAttention which has multiple fused attention implementations
            based on `cuDNN Graph API
            <https://docs.nvidia.com/deeplearning/cudnn/developer-guide/index.html#op-fusion>`_
            (see :attr:`FusedAttention` for more details on FusedAttention backends), and 3)
            UnfusedDotProductAttention which is the native PyTorch implementation
            with fused scaled masked softmax.

        .. note::

            Users can use environment variables :attr:`NVTE_FLASH_ATTN`, :attr:`NVTE_FUSED_ATTN`,
            and :attr:`NVTE_FUSED_ATTN_BACKEND` to control which DotProductAttention backend,
            and FusedAttention backend if applicable, to use. TransformerEngine prioritizes
            FlashAttention over FusedAttention and over UnfusedDotProductAttention.
            If FusedAttention is being used, users can also choose to switch to flash-attn's
            implementation for backward by setting :attr:`NVTE_FUSED_ATTN_USE_FAv2_BWD=1`
            (default: 0), because of the performance differences between various versions of
            flash-attn and FusedAttention. Further, :attr:`NVTE_FUSED_ATTN_FORCE_WORKSPACE_OPT`
            can be used to enable (:attr:`1`) or disable (:attr:`0`) the workspace related
            optimizations in FusedAttention. When unset, TransformerEngine determines the code path
            based on its internal logic. These optimizations trade memory for performance
            and should be used with care.

        Parameters
        ----------
        query_layer : torch.Tensor
                     Query tensor.
        key_layer : torch.Tensor
                   Key tensor.
        value_layer : torch.Tensor
                     Value tensor.
        attention_mask: Optional[Union[torch.Tensor, Tuple[torch.Tensor, torch.Tensor]]],
             default = `None`. Boolean tensor(s) used to mask out attention softmax input.
             It should be 'None' for 'causal' and 'no_mask' types. For 'padding' masks, it should be
             a single tensor of [batch_size, 1, 1, seqlen_q] for self-attention, and a tuple of
             two tensors in shapes [batch_size, 1, 1, seqlen_q] and [batch_size, 1, 1, seqlen_kv]
             for cross-attention. For the 'arbitrary' mask type, it should be in a shape that is
             broadcastable to [batch_size, num_heads, max_seqlen_q, max_seqlen_kv].
        qkv_format: str, default = `None`
                   If provided, overrides :attr:`qkv_format` from initialization.
        cu_seqlens_q: Optional[torch.Tensor], default = `None`
                   Cumulative sum of sequence lengths in a batch for `query_layer`,
                   with shape [batch_size + 1] and dtype torch.int32.
        cu_seqlens_kv: Optional[torch.Tensor], default = `None`
                   Cumulative sum of sequence lengths in a batch for `key_layer` and `value_layer`,
                   with shape [batch_size + 1] and dtype torch.int32.
<<<<<<< HEAD
        max_seqlen_q: Optional[int], default = `None`
                      Maximum sequence length in `query_layer`.
                      Calculated from `cu_seqlens_q` if not provided.
        max_seqlen_kv: Optional[int], default = `None`
                       Maximum sequence length in `key_layer` and `value_layer`.
                       Calculated from `cu_seqlens_kv` if not provided.
        attn_mask_type: {'causal', 'padding', 'no_mask', 'arbitrary'}, default = `None`
                       type of attention mask passed into softmax operation.
=======
        attn_mask_type: {`no_mask`, `padding`, `causal`, `padding,causal`, `causal,padding`,
                       `arbitrary`}, default = `None`. Type of attention mask passed into
                       softmax operation. 'padding,causal' and 'causal,padding' are equivalent.
        window_size: Optional[Tuple[int, int]], default = `None`
                    sliding window size for local attention.
>>>>>>> 82555b3f
        checkpoint_core_attention : bool, default = `False`
                                   If true, forward activations for attention are recomputed
                                   during the backward pass in order to save memory that would
                                   otherwise be occupied to store the forward activations until
                                   backprop.
        core_attention_bias_type: str, default = `no_bias`
                    Bias type, {`no_bias`, `pre_scale_bias`, `post_scale_bias`, `alibi`}
        core_attention_bias: Optional[torch.Tensor], default = `None`
                    Bias tensor for Q * K.T, shape [1, num_head, max_seqlen_q, max_seqlen_kv].
                    It should be 'None' for 'no_bias' and 'alibi' bias types.
        fast_zero_fill: bool, default = `True`
                    Whether to use the fast path to set output tensors to 0 or not.
        """

        assert (
            query_layer.is_cuda and key_layer.is_cuda and value_layer.is_cuda
            ), 'DotProductAttention only supports CUDA tensors.'

        assert (key_layer.shape == value_layer.shape
            ), "Keys and values must have the same shape!"

        if attn_mask_type is not None:
            window_size = check_set_window_size(attn_mask_type, window_size)
        if attn_mask_type is None:
            attn_mask_type = self.attn_mask_type
        else:
            attn_mask_type = attn_mask_type.replace(",","_")
            if attn_mask_type == "causal_padding":
                attn_mask_type = "padding_causal"

        assert (attn_mask_type in AttnMaskTypes
            ), f"Attention mask type {attn_mask_type} is not supported!"

        if window_size is None:
            window_size = self.window_size

        if qkv_format is None:
            qkv_format = self.qkv_format

        assert (key_layer.shape[-2] == self.num_gqa_groups_per_partition
            and value_layer.shape[-2] == self.num_gqa_groups_per_partition
            ), f"Keys and values must have num_gqa_group = {self.num_gqa_groups} heads!"
        assert (qkv_format in ['sbhd', 'bshd', 'thd']
            ), "DotProductAttention only supports qkv_format = {'sbhd', 'bshd', 'thd'}!"

        if qkv_format == 'thd':
            assert (all(len(x.shape) == 3 for x in (query_layer, key_layer, value_layer))
                ), "Queries, keys and values must be 3D tensors when qkv_format = thd!"
            assert (cu_seqlens_q is not None and cu_seqlens_kv is not None
                ), "cu_seqlens_q and cu_seqlens_kv can not be None when qkv_format = thd!"
            assert (cu_seqlens_q.shape == cu_seqlens_kv.shape
                and len(cu_seqlens_q.shape) == 1
                and len(cu_seqlens_kv.shape) == 1
                ), "cu_seqlens_q and cu_seqlens_q must both have shape [batch_size + 1]!"
            assert (cu_seqlens_q.dtype == torch.int32
                and cu_seqlens_kv.dtype == torch.int32
                ), "cu_seqlens_q and cu_seqlens_q must both be in dtype torch.int32!"
            if max_seqlen_q is None:
                seqlens_q = cu_seqlens_q[1:] - cu_seqlens_q[:-1]
                max_seqlen_q = seqlens_q.max().item()
            if max_seqlen_kv is None:
                seqlens_kv = cu_seqlens_kv[1:] - cu_seqlens_kv[:-1]
                max_seqlen_kv = seqlens_kv.max().item()

        if qkv_format in ['sbhd', 'bshd']:
            assert (all(len(x.shape) == 4 for x in (query_layer, key_layer, value_layer))
                ), f"Queries, keys and values must be 4D tensors when qkv_format = {qkv_format}!"
            if qkv_format == 'sbhd':
                max_seqlen_q, max_seqlen_kv = (query_layer.shape[0], key_layer.shape[0])
            if qkv_format == 'bshd':
                max_seqlen_q, max_seqlen_kv = (query_layer.shape[1], key_layer.shape[1])
            if cu_seqlens_q is not None:
                seqlens_q = cu_seqlens_q[1:] - cu_seqlens_q[:-1]
                assert (all(seqlens_q <= max_seqlen_q)
                    ), """Sequence lengths indicated by cu_seqlens_q must be no greater than
                    the sequence dimention in 'query_layer'!"""
            if cu_seqlens_kv is not None:
                seqlens_kv = cu_seqlens_kv[1:] - cu_seqlens_kv[:-1]
                assert (all(seqlens_kv <= max_seqlen_kv)
                    ), """Sequence lengths indicated by cu_seqlens_kv must be no greater than
                    the sequence dimention in 'key_layer' and 'value_layer'!"""

        qkv_layout, query_layer, key_layer, value_layer = _get_qkv_layout(
            query_layer, key_layer, value_layer, qkv_format = qkv_format)

        # The priority for attention backends (subject to availability and clearing the filters)
        # is: FlashAttention > FusedAttention (cuDNN) > UnfusedDotProductAttention.
        use_flash_attention = self.use_flash_attention
        use_fused_attention = self.use_fused_attention
        use_unfused_attention = True

        # The following section filters out some backends based on
        # certain asserts before executing the forward pass.

        # Filter: Input type.
        if (query_layer.dtype not in [torch.bfloat16, torch.float16]
            or key_layer.dtype not in [torch.bfloat16, torch.float16]
            or value_layer.dtype not in [torch.bfloat16, torch.float16]
        ):
            use_flash_attention = False
            use_fused_attention = False

        # Filter: Device and dimensions.
        # FAv1 supports head_dim <= 128, and for >64 requires sm80/sm90
        # FAv2 supports head_dim <= 256, and for >192 requires sm80/sm90
        # Both FAv1 and FAv2 require head_dim % 8 == 0
        if not _flash_attn_2_available:
            if (key_layer.shape[-1] > 128
                or key_layer.shape[-1] % 8 != 0
                or (key_layer.shape[-1] > 64
                    and self.device_compute_capability not in ((8, 0), (9, 0)))):
                use_flash_attention = False
        if _flash_attn_2_available:
            if (key_layer.shape[-1] > 256
                or key_layer.shape[-1] % 8 != 0
                or (key_layer.shape[-1] > 192
                    and self.device_compute_capability not in ((8, 0), (9, 0)))):
                use_flash_attention = False

        # Filter: MQA/GQA.
        if not _flash_attn_2_available and self.num_gqa_groups != self.num_attention_heads:
            use_flash_attention = False

        # Filter: cross attention + causal mask.
        if (_flash_attn_2_1_plus
            and "causal" in attn_mask_type
            and max_seqlen_q != max_seqlen_kv):
            warnings.warn(
                "Disabling the use of FlashAttention since version 2.1+ has changed its behavior "
                "for causal mask in cross attention. See "
                "https://github.com/Dao-AILab/flash-attention#21-change-behavior-of-causal-flag"
            )
            use_flash_attention = False

        # Filter: bias.
        if core_attention_bias_type != "no_bias" or core_attention_bias is not None:
            use_flash_attention = False

        # Filter: sliding window attention.
        # UnfusedDotProductAttention can support SWA via arbitrary attention mask.
        if window_size not in ((-1, -1), (-1, 0)):
            use_fused_attention = False
            context_parallel = (self.cp_group is not None
                and get_distributed_world_size(self.cp_group) != 1)
            if (not _flash_attn_2_3_plus) or context_parallel:
                use_flash_attention = False

        # Filter: ONNX export.
        if is_in_onnx_export_mode():
            use_flash_attention = False
            use_fused_attention = False

        # Filter: Attention mask type.
        #   attn_mask_type(s)    |     supported backends
        # ------------------------------------------------
        #   no_mask              |     All
        #   padding              |     UnfusedDotProductAttention, FlashAttention, FusedAttention
        #   causal               |     All
        #   padding + causal     |     FlashAttention, FusedAttention
        #   arbitrary            |     UnfusedDotProductAttention
        #
        if attn_mask_type == "arbitrary":
            use_flash_attention = False
            use_fused_attention = False
        if "causal" in attn_mask_type and max_seqlen_q != max_seqlen_kv:
            use_unfused_attention = False

        if use_fused_attention:
            fused_attention_backend = tex.get_fused_attn_backend(
                TE_DType[query_layer.dtype],
                TE_DType[key_layer.dtype],
                QKVLayout[qkv_layout],
                AttnBiasType[core_attention_bias_type],
                AttnMaskType[attn_mask_type],
                self.attention_dropout,
                query_layer.shape[-2], # num_attn_heads
                key_layer.shape[-2], # num_gqa_groups
                max_seqlen_q,
                max_seqlen_kv,
                query_layer.shape[-1], # head_dim
            )
            # DPA does not support FP8; for FP8, use cpp_extensions modules directly
            is_backend_avail = (fused_attention_backend in
                [FusedAttnBackend["F16_max512_seqlen"], FusedAttnBackend["F16_arbitrary_seqlen"]])
            use_fused_attention = (use_fused_attention
                                  and is_backend_avail)

        # Filter: determinism.
        # backend                                  | deterministic
        # ---------------------------------------------------------
        # flash-attn v1                            | yes
        # flash-attn v2                            | no
        # FusedAttnBackend["F16_max512_seqlen"]    | yes
        # FusedAttnBackend["F16_arbitrary_seqlen"] | workspace optimization path: yes; otherwise: no
        # UnfusedDotProductAttention               | yes
        #
        # Note that FusedAttnBackend["F16_arbitrary_seqlen"] only has workspace optimization path
        # on sm90 architectures.
        #
        if (use_fused_attention
            and fused_attention_backend == FusedAttnBackend["F16_arbitrary_seqlen"]
            and self.deterministic
            and self.device_compute_capability != (9, 0)):
            use_fused_attention = False

        # Select FusedAttention on sm90 and FlashAttention on others for performance
        if (use_flash_attention
            and use_fused_attention
            and fused_attention_backend == FusedAttnBackend["F16_arbitrary_seqlen"]):
            if self.device_compute_capability == (9, 0):
                use_flash_attention = False

        if use_flash_attention:
            if _NVTE_DEBUG:
                print("[DotProductAttention]: using flash-attn",_flash_attn_version)
            return self.flash_attention(query_layer,
                                        key_layer,
                                        value_layer,
                                        attention_mask=attention_mask,
                                        qkv_layout=qkv_layout,
                                        cu_seqlens_q=cu_seqlens_q,
                                        cu_seqlens_kv=cu_seqlens_kv,
                                        attn_mask_type=attn_mask_type,
                                        window_size=window_size,
                                        cp_group=self.cp_group,
                                        cp_global_ranks=self.cp_global_ranks,
                                        cp_stream=self.cp_stream,
                                        max_seqlen_q=max_seqlen_q,
                                        max_seqlen_kv=max_seqlen_kv)

        assert (
            self.cp_group is None or get_distributed_world_size(self.cp_group) == 1
        ), "Context parallelism is only implemented with Flash Attention!"

        if use_fused_attention:
            if _NVTE_DEBUG:
                print("[DotProductAttention]: using cuDNN fused attention (backend "
                    + str(int(fused_attention_backend)) + ")")
            if checkpoint_core_attention:
                return self._checkpointed_attention_forward(self.fused_attention,
                              query_layer,
                              key_layer,
                              value_layer,
                              qkv_layout = qkv_layout,
                              cu_seqlens_q = cu_seqlens_q,
                              cu_seqlens_kv = cu_seqlens_kv,
                              attn_mask_type = attn_mask_type,
                              attention_mask = attention_mask,
                              fused_attention_backend = fused_attention_backend,
                              core_attention_bias_type = core_attention_bias_type,
                              core_attention_bias = core_attention_bias,
                              fast_zero_fill = fast_zero_fill,
                              max_seqlen_q=max_seqlen_q,
                              max_seqlen_kv=max_seqlen_kv)
            return self.fused_attention(query_layer, key_layer, value_layer,
                              qkv_layout = qkv_layout,
                              cu_seqlens_q = cu_seqlens_q,
                              cu_seqlens_kv = cu_seqlens_kv,
                              attn_mask_type = attn_mask_type,
                              attention_mask = attention_mask,
                              fused_attention_backend = fused_attention_backend,
                              core_attention_bias_type = core_attention_bias_type,
                              core_attention_bias = core_attention_bias,
                              fast_zero_fill = fast_zero_fill,
                              max_seqlen_q=max_seqlen_q,
                              max_seqlen_kv=max_seqlen_kv)

        if _NVTE_DEBUG:
            print("[DotProductAttention]: using unfused DPA")
        if use_unfused_attention:
            if checkpoint_core_attention:
                return self._checkpointed_attention_forward(
                    self.unfused_attention,
                    query_layer,
                    key_layer,
                    value_layer,
                    qkv_layout = qkv_layout,
                    cu_seqlens_q = cu_seqlens_q,
                    cu_seqlens_kv = cu_seqlens_kv,
                    attn_mask_type = attn_mask_type,
                    attention_mask = attention_mask,
                    core_attention_bias_type = core_attention_bias_type,
                    core_attention_bias = core_attention_bias)
            return self.unfused_attention(query_layer,
                    key_layer,
                    value_layer,
                    qkv_layout = qkv_layout,
                    cu_seqlens_q = cu_seqlens_q,
                    cu_seqlens_kv = cu_seqlens_kv,
                    attn_mask_type = attn_mask_type,
                    attention_mask = attention_mask,
                    core_attention_bias_type = core_attention_bias_type,
                    core_attention_bias = core_attention_bias)

        raise Exception("No dot product attention support for the provided inputs!")


class MultiheadAttention(torch.nn.Module):
    r"""
    Multi-head Attention (MHA), including Query,
    Key, Value and Output projection.

    .. note::

        Argument :attr:`attention_mask` in the `forward` call is only used when
        :attr:`attn_mask_type` includes '"padding"' or `"arbitrary"`.

    Parameters
    ----------
    hidden_size : int
                 size of each input sample.
    num_attention_heads : int
                         number of attention heads in the transformer layer.
    kv_channels: int, default = `None`
                number of key-value channels. defaults to
                :attr:`hidden_size` / :attr:`num_attention_heads` if `None`.
    attention_dropout: float, default = 0.1
                      dropout probability for the dropout op during multi-head attention.
    layernorm_epsilon : float, default = 1e-5
                       a value added to the denominator of layer normalization
                       for numerical stability.
    init_method : Callable, default = `None`
                 used for initializing weights of QKV and FC1 weights in the following way:
                 `init_method(weight)`. When set to `None`, defaults to
                 `torch.nn.init.normal_(mean=0.0, std=0.023)`.
    output_layer_init_method : Callable, default = `None`
                              used for initializing weights of PROJ and FC2 in the following way:
                              `output_layer_init_method(weight)`. When set to `None`, defaults to
                              `torch.nn.init.normal_(mean=0.0, std=0.023)`.
    layer_number: int, default = `None`
                 layer number of the current `TransformerLayer` when multiple such modules are
                 concatenated to form a transformer block.
    attn_mask_type: {'no_mask', 'padding', 'causal', 'padding_causal' 'arbitrary'},
                   default = `causal`
                   type of attention mask passed into softmax operation. Overridden by
                   :attr:`attn_mask_type` in the `forward` method. The forward
                   arg is useful for dynamically changing mask types, e.g. a different
                   mask for training and inference. The init arg is useful for cases
                   involving compilation/tracing, e.g. ONNX export.
    window_size: Optional[Tuple[int, int]], default = `None`
                sliding window size for local attention, where query at position i attends to keys
                in [i + seqlen_k - seqlen_q - window_size[0], i + seqlen_k - seqlen_q
                + window_size[1]] inclusive. Special cases (-1, -1) and (-1, 0) mean no sliding
                window and causal mask specifically. Similar to :attr:`attn_mask_type`, it can
                be overridden by :attr:`window_size` in `forward` as well.
    num_gqa_groups : int, default = `None`
                         number of GQA groups in the transformer layer.
                         Grouped Query Attention is described in
                         `this paper <https://arxiv.org/pdf/2305.13245.pdf>`_.
                         This only affects the keys and values, not the querys.
                         GQA-1 is equivalent to Multi-Query Attention
                         (`MQA <https://arxiv.org/pdf/1911.02150.pdf>`_), while GQA-H
                         is equivalent to MHA, i.e. `num_gqa_groups = num_attention_heads`.
    return_layernorm_output : bool, default = `False`
                             if set to `True`, output of layernorm is returned from the forward
                             together with the output of the linear transformation.
                             Example use case: residual connection for transformer module is
                             taken post layernorm.
    input_layernorm: bool, default = `True`
                     if set to `False`, layer normalization to the input is not applied.
    attention_type: { 'self', 'cross' }, default = 'self'
                   type of attention applied.
    zero_centered_gamma : bool, default = 'False'
                         if set to 'True', gamma parameter in LayerNorm is initialized to 0 and
                         the LayerNorm formula changes to

                         .. math::
                            y = \frac{x - \mathrm{E}[x]}{ \sqrt{\mathrm{Var}[x] + \varepsilon}} *
                            (1 + \gamma) + \beta
    normalization : { 'LayerNorm', 'RMSNorm' }, default = 'LayerNorm'
                   type of normalization applied.
    qkv_weight_interleaved : bool, default = `True`
                            if set to `False`, the QKV weight is interpreted as a concatenation of
                            query, key, and value weights along the `0th` dimension. The default
                            interpretation is that the individual `q`, `k`, and `v` weights for each
                            attention head are interleaved. This parameter is set to `False` when
                            using :attr:`fuse_qkv_params=False`.
    bias : bool, default = `True`
          if set to `False`, the transformer layer will not learn any additive biases.
    device : Union[torch.device, str], default = "cuda"
          The device on which the parameters of the model will allocated. It is the user's
          responsibility to ensure all parameters are moved to the GPU before running the
          forward pass.

    Parallelism parameters
    ----------------------
    set_parallel_mode : bool, default = `False`
                      if set to `True`, QKV and FC1 layers are used as Column Parallel
                      whereas PROJ and FC2 is used as Row Parallel as described
                      `here <https://arxiv.org/pdf/1909.08053.pdf>`_.
    sequence_parallel : bool, default = `False`
                       if set to `True`, uses sequence parallelism.
    tp_group : ProcessGroup, default = `None`
              tensor parallel process group.
    tp_size : int, default = 1
             used as TP (tensor parallel) world size when TP groups are not formed during
             initialization. In this case, users must call the
             `set_tensor_parallel_group(tp_group)` method on the initialized module before the
             forward pass to supply the tensor parallel group needed for tensor and sequence
             parallel collectives.

    Optimization parameters
    -----------------------
    fuse_wgrad_accumulation : bool, default = 'False'
                             if set to `True`, enables fusing of creation and accumulation of
                             the weight gradient. When enabled, it is assumed that the weights
                             have an additional `main_grad` attribute (used instead of the
                             regular `grad`) which is a pre-allocated buffer of the correct
                             size to accumulate gradients in.
    params_dtype : torch.dtype, default = `torch.get_default_dtype()`
                  it controls the type used to allocate the initial parameters. Useful when
                  the model is trained with lower precision and the original FP32 parameters
                  would not fit in GPU memory.
    return_bias : bool, default = `False`
                 when set to `True`, this module will not apply the additive bias itself, but
                 instead return the bias value during the forward pass together with the
                 output of the linear transformation :math:`y = xA^T`. This is useful when
                 the bias addition can be fused to subsequent operations.
    fuse_qkv_params: bool, default = 'False'
                    if set to `True`, `TransformerLayer` module exposes a single fused
                    parameter for query-key-value. This enables optimizations such as QKV
                    fusion without concatentations/splits and also enables the argument
                    `fuse_wgrad_accumulation`.
    """

    def __init__(
        self,
        hidden_size: int,
        num_attention_heads: int,
        kv_channels: Optional[int] = None,
        attention_dropout: float = 0.1,
        layernorm_epsilon: float = 1e-5,
        init_method: Optional[Callable] = None,
        output_layer_init_method: Optional[Callable] = None,
        layer_number: Optional[int] = None,
        attn_mask_type: str = "causal",
        window_size: Optional[Tuple[int, int]] = None,
        tp_group: Optional[dist_group_type] = None,
        tp_size: int = 1,
        num_gqa_groups: Optional[int] = None,
        fuse_wgrad_accumulation: bool = False,
        get_rng_state_tracker: Optional[Callable] = None,
        sequence_parallel: bool = False,
        params_dtype: Optional[torch.dtype] = None,
        return_bias: bool = False,
        return_layernorm_output: bool = False,
        input_layernorm: bool = False,
        attention_type: str = "self",
        set_parallel_mode: bool = False,
        fuse_qkv_params: bool = False,
        zero_centered_gamma: bool = False,
        qkv_weight_interleaved: bool = True,
        ub_bulk_wgrad: bool = False,
        ub_bulk_dgrad: bool = False,
        ub_split_rs: bool = False,
        ub_split_ag: bool = False,
        ub_atomic_gemm_rs: bool = False,
        ub_atomic_gemm_ag: bool = False,
        bias: bool = True,
        normalization: str = "LayerNorm",
        device: Union[torch.device, str] = "cuda",
    ) -> None:
        super().__init__()

        self.attn_mask_type = attn_mask_type
        self.window_size = window_size
        self.window_size = check_set_window_size(attn_mask_type, self.window_size)
        self.layer_number = layer_number
        self.input_layernorm = input_layernorm
        self.attention_type = attention_type
        self.get_rng_state_tracker = get_rng_state_tracker
        self.tp_group = tp_group
        self.return_layernorm_output = return_layernorm_output
        self.params_dtype = torch.get_default_dtype() if params_dtype is None else params_dtype
        self.num_attention_heads = num_attention_heads
        self.return_bias = return_bias

        kv_channels = kv_channels if kv_channels else (hidden_size // num_attention_heads)

        if init_method is None:
            init_method = get_default_init_method()
        if output_layer_init_method is None:
            output_layer_init_method = get_default_init_method()

        if not fuse_qkv_params:
            qkv_weight_interleaved = False
        self.qkv_weight_interleaved = qkv_weight_interleaved

        assert attention_type in AttnTypes, f"attention_type {attention_type} not supported"
        if layer_number is not None:
            assert layer_number > 0, "layer_number must be a positive integer"

        tp_size = tp_size if tp_group is None else get_distributed_world_size(tp_group)
        self.tp_size = tp_size
        self.sequence_parallel = (tp_size > 1) and sequence_parallel

        self.hidden_size_per_attention_head = kv_channels
        self.num_attention_heads_per_partition = divide(num_attention_heads, tp_size)
        self.num_gqa_groups = (
            num_attention_heads if num_gqa_groups is None else num_gqa_groups
        )
        assert (num_attention_heads % self.num_gqa_groups == 0
                ), "The number of attention heads must be divisible by the number of GQA groups!"
        assert (self.num_gqa_groups % tp_size == 0
                ), "The number of GQA groups must be divisible by tensor parallel size!"
        self.num_gqa_groups_per_partition = int(self.num_gqa_groups // tp_size)
        self.hidden_size_kv = int(hidden_size * self.num_gqa_groups // num_attention_heads)

        common_gemm_kwargs = {
            "fuse_wgrad_accumulation": fuse_wgrad_accumulation,
            "tp_group": tp_group,
            "tp_size": tp_size,
            "get_rng_state_tracker": get_rng_state_tracker,
            "sequence_parallel": sequence_parallel,
            "params_dtype": self.params_dtype,
            "device": device,
        }

        qkv_parallel_mode = "column" if set_parallel_mode else None

        if self.attention_type == "self":
            parameters_split = {"query_": hidden_size,
                                "key_": self.hidden_size_kv,
                                "value_": self.hidden_size_kv} if not fuse_qkv_params else None
            if self.input_layernorm:
                self.layernorm_qkv = LayerNormLinear(
                    hidden_size,
                    hidden_size + 2 * self.hidden_size_kv,
                    eps=layernorm_epsilon,
                    init_method=init_method,
                    bias=bias,
                    return_bias=False,
                    parallel_mode=qkv_parallel_mode,
                    return_layernorm_output=return_layernorm_output,
                    parameters_split=parameters_split,
                    zero_centered_gamma=zero_centered_gamma,
                    ub_bulk_wgrad=ub_bulk_wgrad,
                    ub_bulk_dgrad=ub_bulk_dgrad,
                    ub_split_ag=ub_split_ag,
                    normalization=normalization,
                    ub_atomic_gemm_ag=ub_atomic_gemm_ag,
                    **common_gemm_kwargs,
                )
            else:
                self.qkv = Linear(
                    hidden_size,
                    hidden_size + 2 * self.hidden_size_kv,
                    init_method=init_method,
                    bias=bias,
                    return_bias=False,
                    parallel_mode=qkv_parallel_mode,
                    parameters_split=parameters_split,
                    **common_gemm_kwargs,
                )
        elif self.attention_type == "cross":
            if self.input_layernorm:
                self.layernorm_query = LayerNormLinear(
                    hidden_size,
                    hidden_size,
                    eps=layernorm_epsilon,
                    init_method=init_method,
                    bias=bias,
                    return_bias=False,
                    parallel_mode=qkv_parallel_mode,
                    parameters_split=("query_",) if not fuse_qkv_params else None,
                    return_layernorm_output=return_layernorm_output,
                    zero_centered_gamma=zero_centered_gamma,
                    ub_bulk_wgrad=ub_bulk_wgrad,
                    ub_bulk_dgrad=ub_bulk_dgrad,
                    ub_split_ag=ub_split_ag,
                    normalization=normalization,
                    ub_atomic_gemm_ag=ub_atomic_gemm_ag,
                    **common_gemm_kwargs,
                )
            else:
                self.query_layer = Linear(
                    hidden_size,
                    hidden_size,
                    init_method=init_method,
                    bias=bias,
                    return_bias=False,
                    parallel_mode=qkv_parallel_mode,
                    **common_gemm_kwargs,
                )
            self.key_value = Linear(
                hidden_size,
                2 * self.hidden_size_kv,
                init_method=init_method,
                bias=bias,
                return_bias=False,
                parallel_mode=qkv_parallel_mode,
                parameters_split=("key_", "value_") if not fuse_qkv_params else None,
                **common_gemm_kwargs,
            )

        # Attention.
        self.core_attention = DotProductAttention(
            num_attention_heads,
            kv_channels,
            num_gqa_groups=self.num_gqa_groups,
            attention_dropout=attention_dropout,
            tp_size=tp_size,
            get_rng_state_tracker=get_rng_state_tracker,
            sequence_parallel=sequence_parallel,
            tp_group=tp_group,
            layer_number=self.layer_number,
        )

        # Linear
        self.proj = Linear(
            hidden_size,
            hidden_size,
            init_method=output_layer_init_method,
            bias=bias,
            return_bias=return_bias,
            parallel_mode="row" if set_parallel_mode else None,
            ub_split_rs=ub_split_rs,
            ub_split_ag=ub_split_ag,
            ub_atomic_gemm_rs=ub_atomic_gemm_rs,
            ub_atomic_gemm_ag=ub_atomic_gemm_ag,
            **common_gemm_kwargs,
        )


    def _allocate_memory(
        self, inference_max_sequence_len: int, batch_size: int, dtype: torch.dtype
    ) -> torch.Tensor:
        return torch.empty(
            inference_max_sequence_len,
            batch_size,
            self.num_gqa_groups_per_partition,
            self.hidden_size_per_attention_head,
            dtype=dtype,
            device=torch.cuda.current_device(),
        )

    def set_tensor_parallel_group(self, tp_group: Union[dist_group_type, None]) -> None:
        """
        Set the tensor parallel group for the given
        module before executing the forward pass.

        Parameters
        ----------
        tp_group : ProcessGroup, default = `None`
                  tensor parallel process group.
        """
        self.tp_group = tp_group

    def set_context_parallel_group(
        self,
        cp_group: Union[dist_group_type, None],
        cp_global_ranks: List[int],
        cp_stream: torch.cuda.Stream,
    ) -> None:
        """
        Set the context parallel attributes for the given
        module before executing the forward pass.

        Parameters
        ----------
        cp_group : ProcessGroup
                  context parallel process group.
        cp_global_ranks : List[int]
                         list of global ranks in the context group.
        cp_stream : torch.cuda.Stream
                   cuda stream for context parallel execution.
        """
        # Deep iterate but skip self to avoid infinite recursion.
        for index, child in enumerate(self.modules()):
            if index == 0:
                continue
            if hasattr(child, "set_context_parallel_group"):
                child.set_context_parallel_group(cp_group, cp_global_ranks, cp_stream)

    def forward(
        self,
        hidden_states: torch.Tensor,
        attention_mask: Optional[Union[torch.Tensor, Tuple[torch.Tensor, torch.Tensor]]] = None,
        encoder_output: Optional[torch.Tensor] = None,
        attn_mask_type: Optional[str] = None,
        window_size: Optional[Tuple[int, int]] = None,
        is_first_microbatch: Optional[bool] = None,
        checkpoint_core_attention: bool = False,
        inference_params: Optional[InferenceParams] = None,
        rotary_pos_emb: Optional[Union[torch.Tensor, Tuple[torch.Tensor, torch.Tensor]]] = None,
        core_attention_bias_type: str = "no_bias",
        core_attention_bias: Optional[torch.Tensor] = None,
        fast_zero_fill: bool = True,
    ) -> Tuple[Union[torch.Tensor, None], ...]:
        """
        Forward propagation for MultiheadAttention layer.

        .. note::

            Argument :attr:`attention_mask` is only used when :attr:`attn_mask_type`
            includes `"padding"` or `"arbitrary"`.

        Parameters
        ----------
        hidden_states : torch.Tensor
             Input tensor.
        attention_mask: Optional[Union[torch.Tensor, Tuple[torch.Tensor, torch.Tensor]]],
             default = `None`. Boolean tensor(s) used to mask out attention softmax input.
             It should be 'None' for 'causal' and 'no_mask' types. For 'padding' masks, it should be
             a single tensor of [batch_size, 1, 1, seqlen_q] for self-attention, and a tuple of
             two tensors in shapes [batch_size, 1, 1, seqlen_q] and [batch_size, 1, 1, seqlen_kv]
             for cross-attention. For the 'arbitrary' mask type, it should be in a shape that is
             broadcastable to [batch_size, num_heads, max_seqlen_q, max_seqlen_kv].
        attn_mask_type: {'no_mask', 'padding', 'causal', 'padding_causal', 'arbitrary'},
                       default = `None`
                       type of attention mask passed into softmax operation.
        window_size: Optional[Tuple[int, int]], default = `None`
                    sliding window size for local attention.
        encoder_output : Optional[torch.Tensor], default = `None`
             Output of the encoder block to be fed into the decoder block if using
             `layer_type="decoder"`.
        is_first_microbatch : {True, False, None}, default = None
                             During training using either gradient accumulation or
                             pipeline parallelism a minibatch of data is further split
                             into microbatches. Between the microbatches of the same minibatch
                             the model weights are not updated. Setting this parameter indicates
                             whether the current microbatch is the first in a minibatch or not.
                             When set, this parameter enables additional optimizations:

                             * during FP8 training, it allows caching of the FP8 versions of
                               the weights
                             * it also allows skipping gradient accumulation during the
                               first microbatch (since it is the first gradient being
                               produced)
        checkpoint_core_attention: bool, default = `False`
                                  If true, forward activations for core attention are recomputed
                                  during the backward pass in order to save memory that would
                                  otherwise be occupied to store the forward activations until
                                  backprop.
        rotary_pos_emb: Union[torch.Tensor, Tuple[torch.Tensor, torch.Tensor]], default = `None`
                       Embeddings for query and key tensors for applying rotary position
                       embedding. By default no input embedding is applied.
        core_attention_bias_type: str, default = `no_bias`
                    Bias type, {`no_bias`, `pre_scale_bias`, 'post_scale_bias`, `alibi`}
        core_attention_bias: Optional[torch.Tensor], default = `None`
                    Bias tensor for Q * K.T, shape [1, num_head, max_seqlen_q, max_seqlen_kv].
                    It should be 'None' for 'no_bias' and 'alibi' bias types.
        fast_zero_fill: bool, default = `True`
                    Whether to set output tensors to 0 or not before use.
        """
        # hidden_states: [sq, b, h]

        if attn_mask_type is not None:
            window_size = check_set_window_size(attn_mask_type, window_size)
        if attn_mask_type is None:
            attn_mask_type = self.attn_mask_type
        if window_size is None:
            window_size = self.window_size

        if "padding" in attn_mask_type and attention_mask is not None:
            for i,_ in enumerate(attention_mask):
                assert (
                    attention_mask[i].dtype == torch.bool
                ), "Attention mask must be in boolean type!"

        assert (core_attention_bias_type in AttnBiasTypes
                ), f"core_attention_bias_type {core_attention_bias_type} is not supported!"

        # =================================================
        # Pre-allocate memory for key-values for inference.
        # =================================================

        if inference_params and self.layer_number is not None:
            if self.layer_number not in inference_params.key_value_memory_dict:
                inf_max_seq_len = inference_params.max_sequence_len
                inf_max_batch_size = inference_params.max_batch_size
                inference_key_memory = self._allocate_memory(
                    inf_max_seq_len, inf_max_batch_size, hidden_states.dtype
                )
                inference_value_memory = self._allocate_memory(
                    inf_max_seq_len, inf_max_batch_size, hidden_states.dtype
                )
                inference_params.key_value_memory_dict[self.layer_number] = (
                    inference_key_memory,
                    inference_value_memory,
                )
            else:
                (
                    inference_key_memory,
                    inference_value_memory,
                ) = inference_params.key_value_memory_dict[self.layer_number]

        # =====================
        # Query, Key, and Value
        # =====================

        if self.attention_type == "self":
            # Attention heads [sq, b, h] --> [sq, b, ng * (np/ng + 2) * hn]
            if self.input_layernorm:
                layernorm_qkv_outputs = self.layernorm_qkv(
                    hidden_states,
                    is_first_microbatch=is_first_microbatch,
                )
                if self.return_layernorm_output:
                    mixed_x_layer, layernorm_output = layernorm_qkv_outputs
                else:
                    mixed_x_layer = layernorm_qkv_outputs
            else:
                mixed_x_layer = self.qkv(
                    hidden_states,
                    is_first_microbatch=is_first_microbatch,
                )

            num_queries_per_key_value = (self.num_attention_heads_per_partition //
                                         self.num_gqa_groups_per_partition)
            if self.qkv_weight_interleaved:
                # [sq, b, ng * (np/ng + 2) * hn] --> [sq, b, ng, (np/ng + 2), hn]
                new_tensor_shape = mixed_x_layer.size()[:-1] + (
                    self.num_gqa_groups_per_partition,
                    (num_queries_per_key_value + 2),
                    self.hidden_size_per_attention_head,
                )
                # split along second last dimension
                split_dim = -2
            else:
                # [sq, b, ng * (np/ng + 2) * hn] --> [sq, b, (np/ng + 2), ng, hn]
                new_tensor_shape = mixed_x_layer.size()[:-1] + (
                    (num_queries_per_key_value + 2),
                    self.num_gqa_groups_per_partition,
                    self.hidden_size_per_attention_head
                )
                # split along third last dimension
                split_dim = -3

            mixed_x_layer = mixed_x_layer.view(*new_tensor_shape)

            # qkv_weight_interleaved:
            #  [sq, b, ng, (np/ng + 2), hn]
            #  --> [sq, b, ng, np/ng, hn], [sq, b, ng, 1, hn], [sq, b, ng, 1, hn]
            # not qkv_weight_interleaved:
            #  [sq, b, (np/ng + 2), ng, hn]
            #  --> [sq, b, np/ng, np, hn], [sq, b, 1, ng, hn], [sq, b, 1, ng, hn]
            if not is_in_onnx_export_mode():
                query_layer, key_layer, value_layer = _SplitAlongDim.apply(
                    mixed_x_layer, split_dim, (num_queries_per_key_value, 1, 1)
                )
            else:
                query_layer, key_layer, value_layer = torch.split(
                    mixed_x_layer, (num_queries_per_key_value, 1, 1), dim = split_dim,
                 )

            # query: -> [sq, b, np, hn]
            # key, value: -> [sq, b, ng, hn]
            query_layer, key_layer, value_layer = (x.reshape(x.size(0), x.size(1), -1,
                                                             self.hidden_size_per_attention_head)
                                                   for x in (query_layer, key_layer, value_layer))

        elif self.attention_type == "cross":
            # Attention heads [sk, b, h] --> [sk, b, (ng * 2 * hn)]
            mixed_kv_layer = self.key_value(
                encoder_output,
                is_first_microbatch=is_first_microbatch,
            )

            if self.qkv_weight_interleaved:
                # [sq, b, (ng * 2 * hn)] --> [sq, b, ng, 2 * hn]
                new_tensor_shape = mixed_kv_layer.size()[:-1] + (
                    self.num_gqa_groups_per_partition,
                    2 * self.hidden_size_per_attention_head,
                )
                # split along last dimension
                split_dim = -1
            else:
                # [sq, b, (ng * 2 * hn)] --> [sq, b, 2 * ng, hn]
                new_tensor_shape = mixed_kv_layer.size()[:-1] + (
                    2 * self.num_gqa_groups_per_partition,
                    self.hidden_size_per_attention_head,
                )
                # split along second last dimension
                split_dim = -2

            mixed_kv_layer = mixed_kv_layer.view(*new_tensor_shape)

            # mixed_kv_layer --> 2 [sk, b, ng, hn]
            if not is_in_onnx_export_mode():
                key_layer, value_layer = _SplitAlongDim.apply(
                    mixed_kv_layer, split_dim, mixed_kv_layer.shape[split_dim] // 2,
                )
            else:
                key_layer, value_layer = torch.split(
                    mixed_kv_layer, mixed_kv_layer.shape[split_dim] // 2, dim = split_dim,
                )

            # Attention head [sq, b, h] --> [sq, b, hp]
            if self.input_layernorm:
                layernorm_query_outputs = self.layernorm_query(
                    hidden_states,
                    is_first_microbatch=is_first_microbatch,
                )
                if self.return_layernorm_output:
                    query_layer, layernorm_output = layernorm_query_outputs
                else:
                    query_layer = layernorm_query_outputs
            else:
                query_layer = self.query_layer(
                    hidden_states,
                    is_first_microbatch=is_first_microbatch,
                )

            # [sq, b, hp] --> [sq, b, np, hn]
            new_tensor_shape = query_layer.size()[:-1] + (
                self.num_attention_heads_per_partition,
                self.hidden_size_per_attention_head,
            )
            query_layer = query_layer.view(*new_tensor_shape)

        # ==================================
        # Adjust key and value for inference
        # ==================================

        # duplicate the pos_emb for self attention
        if rotary_pos_emb is not None:
            if not isinstance(rotary_pos_emb, tuple):
                rotary_pos_emb = ((rotary_pos_emb,) * 2)

        if inference_params and self.layer_number is not None:
            batch_start = inference_params.batch_size_offset
            batch_end = batch_start + key_layer.size(1)
            assert batch_end <= inference_key_memory.size(1)
            sequence_start = inference_params.sequence_len_offset
            sequence_end = sequence_start + key_layer.size(0)
            assert sequence_end <= inference_key_memory.size(0)
            # Copy key and values.
            inference_key_memory[
                sequence_start:sequence_end, batch_start:batch_end, ...
            ] = key_layer
            inference_value_memory[
                sequence_start:sequence_end, batch_start:batch_end, ...
            ] = value_layer
            key_layer = inference_key_memory[:sequence_end, batch_start:batch_end, ...]
            value_layer = inference_value_memory[
                :sequence_end, batch_start:batch_end, ...
            ]

            # adjust the key rotary positional embedding
            if rotary_pos_emb is not None:
                q_pos_emb, k_pos_emb = rotary_pos_emb
                q_pos_emb = q_pos_emb[sequence_start:sequence_end, :, :, :]
                k_pos_emb = k_pos_emb[:sequence_end, :, :, :]
                rotary_pos_emb = (q_pos_emb, k_pos_emb)

        # ==================================
        # core attention computation
        # ==================================

        # apply relative positional encoding (rotary embedding)
        if rotary_pos_emb is not None:
            q_pos_emb, k_pos_emb = rotary_pos_emb
            query_layer = apply_rotary_pos_emb(query_layer, q_pos_emb)
            key_layer = apply_rotary_pos_emb(key_layer, k_pos_emb)

        context_layer = self.core_attention(
            query_layer,
            key_layer,
            value_layer,
            qkv_format='sbhd',
            cu_seqlens_q=None,
            cu_seqlens_kv=None,
            attention_mask=attention_mask,
            attn_mask_type=attn_mask_type,
            window_size=window_size,
            checkpoint_core_attention=checkpoint_core_attention,
            core_attention_bias_type=core_attention_bias_type,
            core_attention_bias=core_attention_bias,
            fast_zero_fill=fast_zero_fill,
        )

        # =================
        # Output. [sq, b, h]
        # =================

        projection_output = self.proj(
            context_layer, is_first_microbatch=is_first_microbatch
        )

        if self.return_bias:
            attention_output, attention_bias = projection_output
        else:
            attention_output, attention_bias = projection_output, None

        outputs = (attention_output,)
        if self.return_bias:
            outputs += (attention_bias,)
        if self.input_layernorm and self.return_layernorm_output:
            outputs += (layernorm_output,)
        return outputs if len(outputs) > 1 else outputs[0]<|MERGE_RESOLUTION|>--- conflicted
+++ resolved
@@ -1793,31 +1793,6 @@
             if qkv_format == 'bshd':
                 batch_size, max_seqlen_q, max_seqlen_kv = (
                     query_layer.shape[0], query_layer.shape[1], key_layer.shape[1])
-<<<<<<< HEAD
-            if cu_seqlens_q is None:
-                cu_seqlens_q = torch.arange(
-                        0,
-                        (batch_size + 1) * max_seqlen_q,
-                        step=max_seqlen_q,
-                        dtype=torch.int32,
-                        device=query_layer.device)
-            if cu_seqlens_kv is None:
-                cu_seqlens_kv = torch.arange(
-                        0,
-                        (batch_size + 1) * max_seqlen_kv,
-                        step=max_seqlen_kv,
-                        dtype=torch.int32,
-                        device=key_layer.device)
-        if qkv_format == 'thd':
-            assert (cu_seqlens_q is not None and cu_seqlens_kv is not None
-                ), "cu_seqlens_q and cu_seqlens_kv can not be None when qkv_format = thd!"
-            if max_seqlen_q is None:
-                seqlens_q = cu_seqlens_q[1:] - cu_seqlens_q[:-1]
-                max_seqlen_q = seqlens_q.max().item()
-            if max_seqlen_kv is None:
-                seqlens_kv = cu_seqlens_kv[1:] - cu_seqlens_kv[:-1]
-                max_seqlen_kv = seqlens_kv.max().item()
-=======
             if 'padding' in attn_mask_type:
                 global _cu_seqlens_q, _cu_seqlens_kv
                 if (cu_seqlens_q is not None and cu_seqlens_kv is not None):
@@ -1855,7 +1830,6 @@
                     _cu_seqlens_q, _cu_seqlens_kv = cu_seqlens_q, cu_seqlens_kv
                 else:
                     cu_seqlens_q, cu_seqlens_kv = _cu_seqlens_q, _cu_seqlens_kv
->>>>>>> 82555b3f
 
         qkv_dtype = TE_DType[query_layer.dtype]
 
@@ -2206,22 +2180,17 @@
         cu_seqlens_kv: Optional[torch.Tensor], default = `None`
                    Cumulative sum of sequence lengths in a batch for `key_layer` and `value_layer`,
                    with shape [batch_size + 1] and dtype torch.int32.
-<<<<<<< HEAD
         max_seqlen_q: Optional[int], default = `None`
                       Maximum sequence length in `query_layer`.
                       Calculated from `cu_seqlens_q` if not provided.
         max_seqlen_kv: Optional[int], default = `None`
                        Maximum sequence length in `key_layer` and `value_layer`.
                        Calculated from `cu_seqlens_kv` if not provided.
-        attn_mask_type: {'causal', 'padding', 'no_mask', 'arbitrary'}, default = `None`
-                       type of attention mask passed into softmax operation.
-=======
         attn_mask_type: {`no_mask`, `padding`, `causal`, `padding,causal`, `causal,padding`,
                        `arbitrary`}, default = `None`. Type of attention mask passed into
                        softmax operation. 'padding,causal' and 'causal,padding' are equivalent.
         window_size: Optional[Tuple[int, int]], default = `None`
                     sliding window size for local attention.
->>>>>>> 82555b3f
         checkpoint_core_attention : bool, default = `False`
                                    If true, forward activations for attention are recomputed
                                    during the backward pass in order to save memory that would
