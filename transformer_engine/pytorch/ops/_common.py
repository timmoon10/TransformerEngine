# Copyright (c) 2022-2024, NVIDIA CORPORATION & AFFILIATES. All rights reserved.
#
# See LICENSE for license information.

"""Helper functions used in fusible operations."""

from __future__ import annotations
from typing import Any, Iterable, Optional

import torch

from transformer_engine.pytorch.float8_tensor import Float8Tensor


def canonicalize_device(device: Optional[torch.device | str]) -> torch.device:
    """Canonicalize PyTorch device

    If `None`, then returns the default CUDA device.

    """
    if device is None:
        # Use default CUDA device
        device = torch.get_default_device()
        if device.type != "cuda":
            device = torch.device("cuda", torch.cuda.current_device())
    elif not isinstance(device, torch.device):
        device = torch.device(device)
    if device.type == "cuda" and device.index is None:
        device = torch.device("cuda", torch.cuda.current_device())
    return device


def canonicalize_dtype(dtype: Optional[torch.dtype]) -> torch.dtype:
    """Canonicalize PyTorch datatype

    If `None`, then returns the default PyTorch datatype.

    """
    if dtype is None:
        # Use default dtype
        dtype = torch.get_default_dtype()
    return dtype


def devices_match(device1: torch.device, device2: torch.device) -> bool:
    """Whether two devices are the same"""
    device1 = torch.device(device1)
    device2 = torch.device(device2)
    if device1.type != device2.type:
        return False
    if device1.type == "cuda":
        index1 = device1.index
        index2 = device2.index
        if index1 is None:
            index1 = torch.cuda.current_device()
        if index2 is None:
            index2 = torch.cuda.current_device()
        return index1 == index2
    return device1 == device2


def is_float8_tensor(tensor: Any) -> bool:
    """Check if object is a `Float8Tensor`"""
    return isinstance(tensor, Float8Tensor)


def convert_tensor(
    tensor: torch.Tensor | Float8Tensor,
    device: Optional[torch.device] = None,
    dtype: Optional[torch.dtype] = None,
    memory_format: torch.memory_format = torch.preserve_format,
) -> torch.Tensor | Float8Tensor:
    """Convert tensor attributes, keeping same data if possible"""

    # Default kwargs
    if device is None:
        device = tensor.device
    device = canonicalize_device(device)
    if dtype is None:
        dtype = tensor.dtype
    dtype = canonicalize_dtype(dtype)

    # Make sure output is detached from autograd graph
    tensor = tensor.detach()

    # Return immediately if tensor already has desired attributes
    if devices_match(device, tensor.device) and dtype == tensor.dtype:
        if memory_format == torch.preserve_format or tensor.is_contiguous(
            memory_format=memory_format
        ):
            return tensor

    # Convert FP8 tensor
    if is_float8_tensor(tensor):
<<<<<<< HEAD
        data = tensor._data
        if not devices_match(device, tensor.device):
            data = data.to(device=device, )
=======
        data = tensor._data.to(device=device)
>>>>>>> 4fdc3b7f
        if memory_format != torch.preserve_format and not data.is_contiguous(
            memory_format=memory_format
        ):
            # Note: torch.Tensor.to ignores memory_format kwarg (see
            # https://github.com/pytorch/pytorch/issues/132020).
            data = data.contiguous(memory_format=memory_format)
        return Float8Tensor.make_like(
            tensor,
            data=data,
            fp8_attrs=tensor._fp8_attrs,
            dtype=dtype,
        )

    # Convert standard PyTorch tensor
<<<<<<< HEAD
    if not devices_match(device, tensor.device) or dtype != tensor.dtype:
        tensor = tensor.to(device=device, dtype=dtype)
=======
    tensor = tensor.to(device=device, dtype=dtype)
>>>>>>> 4fdc3b7f
    if memory_format != torch.preserve_format and not tensor.is_contiguous(
        memory_format=memory_format
    ):
        # Note: torch.Tensor.to ignores memory_format kwarg (see
        # https://github.com/pytorch/pytorch/issues/132020).
        tensor = tensor.contiguous(memory_format=memory_format)
    return tensor
<<<<<<< HEAD

    return tensor.to(device=device, dtype=dtype, memory_format=memory_format)
=======
>>>>>>> 4fdc3b7f


def reshape(
    tensor: torch.Tensor | Float8Tensor,
    shape: Iterable[int],
    device: Optional[torch.device] = None,
    dtype: Optional[torch.dtype] = None,
) -> torch.Tensor | Float8Tensor:
    """Reshape tensor, keeping same data if possible

    If the input is a Float8Tensor, this function attempts to preserve
    the cached transpose if available and valid. If a cached transpose
    is present, it is interpreted as the transpose of a 2D matrix
    where the width matches the innermost tensor dimension.

    """

    # Make sure tensor is in expected format
    tensor = convert_tensor(
        tensor,
        device=device,
        dtype=dtype,
        memory_format=torch.contiguous_format,
    )

    # Return immediately if tensor already has desired shape
    shape = list(shape)
    if len(shape) == tensor.dim():
        if sum(1 for d in shape if d == -1) > 1:
            raise ValueError(
                "Attempted to reshape tensor with "
                f"shape={tuple(tensor.size())} into shape={tuple(shape)}"
            )
        if all(d1 == d2 for d1, d2 in zip(shape, tensor.size()) if d1 != -1):
            return tensor

    # Reshape FP8 tensor
    # Note: Preserve cached transpose if possible
    if is_float8_tensor(tensor):
        out = Float8Tensor.make_like(
            tensor,
            data=tensor._data.view(shape),
            fp8_attrs=tensor._fp8_attrs,
        )
        return out

    # Reshape standard PyTorch tensor
    return tensor.view(shape)


def maybe_autocast_dtype(
    *,
    device_type: str = "cuda",
    default_dtype: Optional[torch.dtype] = None,
) -> torch.dtype:
    """Get autocast dtype if enabled"""
    if torch.is_autocast_enabled(device_type):
        return torch.get_autocast_dtype(device_type)
    return canonicalize_dtype(default_dtype)<|MERGE_RESOLUTION|>--- conflicted
+++ resolved
@@ -92,13 +92,9 @@
 
     # Convert FP8 tensor
     if is_float8_tensor(tensor):
-<<<<<<< HEAD
         data = tensor._data
         if not devices_match(device, tensor.device):
-            data = data.to(device=device, )
-=======
-        data = tensor._data.to(device=device)
->>>>>>> 4fdc3b7f
+            data = data.to(device=device)
         if memory_format != torch.preserve_format and not data.is_contiguous(
             memory_format=memory_format
         ):
@@ -113,12 +109,8 @@
         )
 
     # Convert standard PyTorch tensor
-<<<<<<< HEAD
     if not devices_match(device, tensor.device) or dtype != tensor.dtype:
         tensor = tensor.to(device=device, dtype=dtype)
-=======
-    tensor = tensor.to(device=device, dtype=dtype)
->>>>>>> 4fdc3b7f
     if memory_format != torch.preserve_format and not tensor.is_contiguous(
         memory_format=memory_format
     ):
@@ -126,11 +118,6 @@
         # https://github.com/pytorch/pytorch/issues/132020).
         tensor = tensor.contiguous(memory_format=memory_format)
     return tensor
-<<<<<<< HEAD
-
-    return tensor.to(device=device, dtype=dtype, memory_format=memory_format)
-=======
->>>>>>> 4fdc3b7f
 
 
 def reshape(
